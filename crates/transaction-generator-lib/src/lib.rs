// Copyright © Aptos Foundation
// SPDX-License-Identifier: Apache-2.0

#![forbid(unsafe_code)]

use anyhow::Result;
use aptos_infallible::{RwLock, RwLockWriteGuard};
use aptos_logger::{info, sample, sample::SampleRate, warn};
use aptos_sdk::{
    move_types::account_address::AccountAddress,
    transaction_builder::{aptos_stdlib, TransactionFactory},
    types::{transaction::SignedTransaction, LocalAccount},
};
use args::TransactionTypeArg;
use async_trait::async_trait;
use clap::{Parser, ValueEnum};
use rand::{rngs::StdRng, seq::SliceRandom, Rng};
use serde::{Deserialize, Serialize};
use std::{
    collections::HashMap,
    sync::{
        atomic::{AtomicU64, AtomicUsize, Ordering},
        Arc,
    },
    time::Duration,
    hash::Hash,
};

mod account_generator;
mod accounts_pool_wrapper;
pub mod args;
mod batch_transfer;
mod bounded_batch_wrapper;
mod call_custom_modules;
pub mod econia_order_generator;
mod entry_points;
mod p2p_transaction_generator;
pub mod publish_modules;
pub mod publishing;
mod transaction_mix_generator;
mod workflow_delegator;

use self::{
    account_generator::AccountGeneratorCreator,
    call_custom_modules::CustomModulesDelegationGeneratorCreator,
    p2p_transaction_generator::P2PTransactionGeneratorCreator,
    publish_modules::PublishPackageCreator,
    transaction_mix_generator::PhasedTxnMixGeneratorCreator,
};
use crate::{
    accounts_pool_wrapper::AccountsPoolWrapperCreator,
    batch_transfer::BatchTransferTransactionGeneratorCreator,
    entry_points::EntryPointTransactionGenerator, p2p_transaction_generator::SamplingMode,
    workflow_delegator::WorkflowTxnGeneratorCreator,
};
pub use publishing::module_simple::EntryPoints;

pub const SEND_AMOUNT: u64 = 1;

#[derive(Debug, Clone)]
pub enum TransactionType {
    CoinTransfer {
        invalid_transaction_ratio: usize,
        sender_use_account_pool: bool,
        non_conflicting: bool,
        use_fa_transfer: bool,
    },
    AccountGeneration {
        add_created_accounts_to_pool: bool,
        max_account_working_set: usize,
        creation_balance: u64,
    },
    PublishPackage {
        use_account_pool: bool,
    },
    CallCustomModules {
        entry_point: EntryPoints,
        num_modules: usize,
        use_account_pool: bool,
    },
    CallCustomModulesMix {
        entry_points: Vec<(EntryPoints, usize)>,
        num_modules: usize,
        use_account_pool: bool,
    },
    BatchTransfer {
        batch_size: usize,
    },
    Workflow {
        workflow_kind: WorkflowKind,
        num_modules: usize,
        use_account_pool: bool,
        progress_type: WorkflowProgress,
    },
}

#[derive(Debug, Copy, Clone, PartialEq, Eq)]
pub enum EconiaFlowType {
    Basic,
    Mixed,
    Market,
}

#[derive(Debug, Copy, Clone, ValueEnum, Default, Deserialize, Parser, Serialize)]
pub enum AccountType {
    #[default]
    Local,
    Keyless,
}

#[derive(Debug, Copy, Clone)]
pub enum WorkflowKind {
    CreateMintBurn {
        count: usize,
        creation_balance: u64,
    },
    // Places bid and ask limit orders at random price
    Econia {
        num_users: usize,
        flow_type: EconiaFlowType,
        num_markets: u64,
        // If this is flag is set, the same accounts will be reused for placing multiple orders
        reuse_accounts_for_orders: bool,
        // Publish Econia package during the test
        publish_packages: bool,
    },
    EconiaReal {
        num_users: usize,
        // Publish Econia package during the test
        publish_packages: bool,
    },
}

#[derive(Debug, Copy, Clone)]
pub enum WorkflowProgress {
    MoveByPhases,
    WhenDone { delay_between_stages_s: u64 },
}

impl WorkflowProgress {
    pub fn when_done_default() -> Self {
        Self::WhenDone {
            delay_between_stages_s: 10,
        }
    }
}

impl Default for TransactionType {
    fn default() -> Self {
        TransactionTypeArg::CoinTransfer.materialize_default()
    }
}

pub trait TransactionGenerator: Sync + Send {
    fn generate_transactions(
        &mut self,
        account: &LocalAccount,
        num_to_create: usize,
        history: &[String],
        market_maker: bool,
    ) -> Vec<SignedTransaction>;
}

#[async_trait]
pub trait TransactionGeneratorCreator: Sync + Send {
    fn create_transaction_generator(
        &self,
        txn_counter: Arc<AtomicU64>,
    ) -> Box<dyn TransactionGenerator>;
}

pub struct CounterState {
    pub submit_failures: Vec<AtomicUsize>,
    pub wait_failures: Vec<AtomicUsize>,
    pub successes: AtomicUsize,
    // (success, submit_fail, wait_fail)
    pub by_client: HashMap<String, (AtomicUsize, AtomicUsize, AtomicUsize)>,
}

#[async_trait]
pub trait ReliableTransactionSubmitter: Sync + Send {
    async fn get_account_balance(&self, account_address: AccountAddress) -> Result<u64>;

    async fn query_sequence_number(&self, account_address: AccountAddress) -> Result<u64>;

    async fn execute_transactions(&self, txns: &[SignedTransaction]) -> Result<()> {
        self.execute_transactions_with_counter(txns, &CounterState {
            submit_failures: vec![AtomicUsize::new(0)],
            wait_failures: vec![AtomicUsize::new(0)],
            successes: AtomicUsize::new(0),
            by_client: HashMap::new(),
        })
        .await
    }

    async fn execute_transactions_with_counter(
        &self,
        txns: &[SignedTransaction],
        state: &CounterState,
    ) -> Result<()>;

    fn create_counter_state(&self) -> CounterState;
}

fn failed_requests_to_trimmed_vec(failed_requests: &[AtomicUsize]) -> Vec<usize> {
    let mut result = failed_requests
        .iter()
        .map(|c| c.load(Ordering::Relaxed))
        .collect::<Vec<_>>();
    while result.len() > 1 && *result.last().unwrap() == 0 {
        result.pop();
    }
    result
}

impl CounterState {
    pub fn show_simple(&self) -> String {
        format!(
            "success {}, failed submit {:?}, failed wait {:?}",
            self.successes.load(Ordering::Relaxed),
            failed_requests_to_trimmed_vec(&self.submit_failures),
            failed_requests_to_trimmed_vec(&self.wait_failures)
        )
    }

    pub fn show_detailed(&self) -> String {
        format!(
            "{}, by client: {}",
            self.show_simple(),
            self.by_client
                .iter()
                .flat_map(|(name, (success, fail_submit, fail_wait))| {
                    let num_s = success.load(Ordering::Relaxed);
                    let num_fs = fail_submit.load(Ordering::Relaxed);
                    let num_fw = fail_wait.load(Ordering::Relaxed);
                    if num_fs + num_fw > 0 {
                        Some(format!("[({}, {}, {}): {}]", num_s, num_fs, num_fw, name))
                    } else {
                        None
                    }
                })
                .collect::<Vec<_>>()
                .join("\n"),
        )
    }
}

#[async_trait::async_trait]
pub trait RootAccountHandle: Send + Sync {
    async fn approve_funds(&self, amount: u64, reason: &str);

    fn get_root_account(&self) -> Arc<LocalAccount>;
}

pub struct AlwaysApproveRootAccountHandle {
    pub root_account: Arc<LocalAccount>,
}

#[async_trait::async_trait]
impl RootAccountHandle for AlwaysApproveRootAccountHandle {
    async fn approve_funds(&self, amount: u64, reason: &str) {
        println!(
            "Consuming funds from root/source account: up to {} for {}",
            amount, reason
        );
    }

    fn get_root_account(&self) -> Arc<LocalAccount> {
        self.root_account.clone()
    }
}

pub async fn create_txn_generator_creator(
    transaction_mix_per_phase: &[Vec<(TransactionType, usize)>],
    root_account: impl RootAccountHandle,
    source_accounts: &mut [LocalAccount],
    initial_burner_accounts: Vec<LocalAccount>,
    txn_executor: &dyn ReliableTransactionSubmitter,
    txn_factory: &TransactionFactory,
    init_txn_factory: &TransactionFactory,
    cur_phase: Arc<AtomicUsize>,
) -> (
    Box<dyn TransactionGeneratorCreator>,
    Arc<ObjectPool<AccountAddress>>,
    Arc<ObjectPool<LocalAccount>>,
) {
    let addresses_pool = Arc::new(ObjectPool::new_initial(
        source_accounts
            .iter()
            .chain(initial_burner_accounts.iter())
            .map(|d| d.address())
            .collect(),
    ));
    let accounts_pool = Arc::new(ObjectPool::new_initial(initial_burner_accounts));

    let mut txn_generator_creator_mix_per_phase: Vec<
        Vec<(Box<dyn TransactionGeneratorCreator>, usize)>,
    > = Vec::new();

    fn wrap_accounts_pool(
        inner: Box<dyn TransactionGeneratorCreator>,
        use_account_pool: bool,
        accounts_pool: &Arc<ObjectPool<LocalAccount>>,
    ) -> Box<dyn TransactionGeneratorCreator> {
        if use_account_pool {
            Box::new(AccountsPoolWrapperCreator::new(
                inner,
                accounts_pool.clone(),
                None,
            ))
        } else {
            inner
        }
    }

    for transaction_mix in transaction_mix_per_phase {
        let mut txn_generator_creator_mix: Vec<(Box<dyn TransactionGeneratorCreator>, usize)> =
            Vec::new();
        for (transaction_type, weight) in transaction_mix {
            let txn_generator_creator: Box<dyn TransactionGeneratorCreator> = match transaction_type
            {
                TransactionType::CoinTransfer {
                    invalid_transaction_ratio,
                    sender_use_account_pool,
                    non_conflicting,
                    use_fa_transfer,
                } => wrap_accounts_pool(
                    Box::new(P2PTransactionGeneratorCreator::new(
                        txn_factory.clone(),
                        SEND_AMOUNT,
                        addresses_pool.clone(),
                        *invalid_transaction_ratio,
                        *use_fa_transfer,
                        if *non_conflicting {
                            SamplingMode::BurnAndRecycle(addresses_pool.len() / 2)
                        } else {
                            SamplingMode::Basic
                        },
                    )),
                    *sender_use_account_pool,
                    &accounts_pool,
                ),
                TransactionType::AccountGeneration {
                    add_created_accounts_to_pool,
                    max_account_working_set,
                    creation_balance,
                } => Box::new(AccountGeneratorCreator::new(
                    txn_factory.clone(),
                    add_created_accounts_to_pool.then(|| {
                        addresses_pool.reserve(*max_account_working_set);
                        addresses_pool.clone()
                    }),
                    add_created_accounts_to_pool.then(|| {
                        addresses_pool.reserve(*max_account_working_set);
                        accounts_pool.clone()
                    }),
                    *max_account_working_set,
                    *creation_balance,
                )),
                TransactionType::PublishPackage { use_account_pool } => wrap_accounts_pool(
                    Box::new(PublishPackageCreator::new(txn_factory.clone())),
                    *use_account_pool,
                    &accounts_pool,
                ),
                TransactionType::CallCustomModules {
                    entry_point,
                    num_modules,
                    use_account_pool,
                } => wrap_accounts_pool(
                    Box::new(
                        CustomModulesDelegationGeneratorCreator::new(
                            txn_factory.clone(),
                            init_txn_factory.clone(),
                            &root_account,
                            txn_executor,
                            *num_modules,
                            entry_point.package_name(),
<<<<<<< HEAD
                            &mut EntryPointTransactionGenerator {
                                entry_point: *entry_point,
                            },
                            true,
=======
                            &mut EntryPointTransactionGenerator::new_singleton(*entry_point),
                        )
                        .await,
                    ),
                    *use_account_pool,
                    &accounts_pool,
                ),
                TransactionType::CallCustomModulesMix {
                    entry_points,
                    num_modules,
                    use_account_pool,
                } => wrap_accounts_pool(
                    Box::new(
                        CustomModulesDelegationGeneratorCreator::new(
                            txn_factory.clone(),
                            init_txn_factory.clone(),
                            &root_account,
                            txn_executor,
                            *num_modules,
                            entry_points[0].0.package_name(),
                            &mut EntryPointTransactionGenerator::new(entry_points.clone()),
>>>>>>> 8a1016ad
                        )
                        .await,
                    ),
                    *use_account_pool,
                    &accounts_pool,
                ),
                TransactionType::BatchTransfer { batch_size } => {
                    Box::new(BatchTransferTransactionGeneratorCreator::new(
                        txn_factory.clone(),
                        SEND_AMOUNT,
                        addresses_pool.clone(),
                        *batch_size,
                    ))
                },
                TransactionType::Workflow {
                    num_modules,
                    use_account_pool: _,
                    workflow_kind,
                    progress_type,
                } => Box::new(
                    WorkflowTxnGeneratorCreator::create_workload(
                        *workflow_kind,
                        txn_factory.clone(),
                        init_txn_factory.clone(),
                        &root_account,
                        txn_executor,
                        *num_modules,
                        Some(Arc::new(source_accounts
                            .iter()
                            .map(|d| d.address())
                            .collect()
                        )),
                        cur_phase.clone(),
                        *progress_type,
                    )
                    .await,
                ),
            };
            txn_generator_creator_mix.push((txn_generator_creator, *weight));
        }
        txn_generator_creator_mix_per_phase.push(txn_generator_creator_mix)
    }

    (
        Box::new(PhasedTxnMixGeneratorCreator::new(
            txn_generator_creator_mix_per_phase,
            cur_phase,
        )),
        addresses_pool,
        accounts_pool,
    )
}

pub struct BucketedAccountPool<Bucket> {
    pool: RwLock<HashMap<Bucket, Vec<LocalAccount>>>,
    all_buckets: Arc<Vec<Bucket>>,
    current_index: AtomicUsize,
    object_to_bucket_map: RwLock<HashMap<AccountAddress, Bucket>>,
}

impl<Bucket: Clone + Eq + PartialEq + Hash> BucketedAccountPool<Bucket> {
    pub(crate) fn new(buckets: Arc<Vec<Bucket>>) -> Self {
        let mut pool = HashMap::new();
        for bucket in buckets.iter() {
            pool.insert(bucket.clone(), Vec::new());
        }
        Self {
            pool: RwLock::new(pool),
            all_buckets: buckets,
            current_index: AtomicUsize::new(0),
            object_to_bucket_map: RwLock::new(HashMap::new()),
        }
    }

    pub(crate) fn add_to_bucket(&self, bucket: Bucket, mut addition: Vec<LocalAccount>) {
        assert!(!addition.is_empty());
        let mut current = self.pool.write();
        let mut object_to_bucket_map = self.object_to_bucket_map.write();
        object_to_bucket_map.extend(addition.iter().map(|object| (object.address(), bucket.clone())));
        current
            .entry(bucket)
            .or_insert_with(Vec::new)
            .append(&mut addition);
    }


    pub(crate) fn add_to_pool(&self, addition: Vec<LocalAccount>) {
        assert!(!addition.is_empty());
        let mut current = self.pool.write();
        let mut object_to_bucket_map = self.object_to_bucket_map.write();
        for object in addition {
            let current_index = self.current_index.load(Ordering::Relaxed);
            let current_bucket = self.all_buckets[current_index].clone();
            let object_address = object.address();
            current
                .entry(current_bucket.clone())
                .or_insert_with(Vec::new)
                .append(&mut vec![object]);
            self.current_index.store((current_index + 1) % self.all_buckets.len(), Ordering::Relaxed);
            object_to_bucket_map.insert(object_address, current_bucket);
        }
    }

    pub(crate) fn take_from_pool(
        &self,
        bucket: Bucket,
        needed: usize,
        return_partial: bool,
        rng: &mut StdRng,
    ) -> Vec<LocalAccount> {
        let mut current = self.pool.write();
        let num_in_pool = current.get_mut(&bucket).map_or(0, |v| v.len());
        if !return_partial && num_in_pool < needed {
            sample!(
                SampleRate::Duration(Duration::from_secs(10)),
                warn!("Cannot fetch enough from shared pool, left in pool {}, needed {}", num_in_pool, needed);
            );
            return Vec::new();
        }
        let num_to_return = std::cmp::min(num_in_pool, needed);
        let current_bucket = current.get_mut(&bucket).unwrap();
        let mut result = current_bucket
            .drain((num_in_pool - num_to_return)..)
            .collect::<Vec<_>>();

        if current_bucket.len() > num_to_return {
            let start = rng.gen_range(0, current_bucket.len() - num_to_return);
            current_bucket[start..start + num_to_return].swap_with_slice(&mut result);
        }
        result
    }

    pub(crate) fn update_sequence_number(
        &self,
        object_address: &AccountAddress,
        sequence_number: u64,
    ) {
        info!("Called update sequence number for {} {}", object_address, sequence_number);
        let mut current = self.pool.write();
        if let Some(bucket) = self.object_to_bucket_map.read().get(object_address).and_then(|bucket| current.get_mut(bucket)) {
            for object in bucket.iter_mut() {
                if object.address() == *object_address {
                    if sequence_number < object.sequence_number() {
                        info!("Sequence number for {} decreased from {} to {}", object_address, object.sequence_number(), sequence_number);
                        object.set_sequence_number(sequence_number);
                    } else {
                        info!("Sequence number for {} not updated", object_address);
                    }
                }
            }
        }
    }
}

/// Simple object pool structure, that you can add and remove from multiple threads.
/// Taking is done at random positions, but sequentially.
/// Overflow replaces at random positions as well.
///
/// It's efficient to lock the objects for short time - and replace
/// in place, but its not a concurrent datastructure.
pub struct ObjectPool<T> {
    pub pool: RwLock<Vec<T>>,
}

impl<T> ObjectPool<T> {
    pub(crate) fn new_initial(initial: Vec<T>) -> Self {
        Self {
            pool: RwLock::new(initial),
        }
    }

    pub(crate) fn new() -> Self {
        Self::new_initial(Vec::new())
    }

    pub(crate) fn reserve(&self, additional: usize) {
        self.pool.write().reserve(additional);
    }

    pub(crate) fn add_to_pool(&self, mut addition: Vec<T>) {
        // assert!(!addition.is_empty());
        let mut current = self.pool.write();
        current.append(&mut addition);
        sample!(
            SampleRate::Duration(Duration::from_secs(120)),
            info!("Pool working set increased to {}", current.len())
        );
    }

    pub(crate) fn add_to_pool_bounded(
        &self,
        mut addition: Vec<T>,
        max_size: usize,
        rng: &mut StdRng,
    ) {
        assert!(!addition.is_empty());
        assert!(addition.len() <= max_size);

        let mut current = self.pool.write();
        if current.len() < max_size {
            if current.len() + addition.len() > max_size {
                addition.truncate(max_size - current.len());
            }
            current.append(&mut addition);
            sample!(
                SampleRate::Duration(Duration::from_secs(120)),
                info!("Pool working set increased to {}", current.len())
            );
        } else {
            // no underflow as: addition.len() <= max_size < current.len()
            let start = rng.gen_range(0, current.len() - addition.len());
            current[start..start + addition.len()].swap_with_slice(&mut addition);

            sample!(
                SampleRate::Duration(Duration::from_secs(120)),
                info!(
                    "Already at limit {} > {}, so exchanged objects in working set",
                    current.len(),
                    max_size
                )
            );
        }
    }

    pub(crate) fn take_from_pool(
        &self,
        needed: usize,
        return_partial: bool,
        rng: &mut StdRng,
    ) -> Vec<T> {
        let mut current = self.pool.write();
        let num_in_pool = current.len();
        if !return_partial && num_in_pool < needed {
            sample!(
                SampleRate::Duration(Duration::from_secs(10)),
                warn!("Cannot fetch enough from shared pool, left in pool {}, needed {}", num_in_pool, needed);
            );
            return Vec::new();
        }
        let num_to_return = std::cmp::min(num_in_pool, needed);
        let mut result = current
            .drain((num_in_pool - num_to_return)..)
            .collect::<Vec<_>>();

        if current.len() > num_to_return {
            let start = rng.gen_range(0, current.len() - num_to_return);
            current[start..start + num_to_return].swap_with_slice(&mut result);
        }
        result
    }

    pub(crate) fn shuffle(&self, rng: &mut StdRng) {
        self.pool.write().shuffle(rng);
    }

    pub(crate) fn write_view(&self) -> RwLockWriteGuard<'_, Vec<T>> {
        self.pool.write()
    }

    pub(crate) fn len(&self) -> usize {
        self.pool.read().len()
    }

    // pub(crate) fn addresses(&self) -> Vec<AccountAddress> {
    // }
}

impl<T: Clone> ObjectPool<T> {
    pub(crate) fn clone_from_pool(&self, num_to_copy: usize, rng: &mut StdRng) -> Vec<T> {
        self.pool
            .read()
            .choose_multiple(rng, num_to_copy)
            .cloned()
            .collect::<Vec<_>>()
    }
}

pub fn create_account_transaction(
    from: &LocalAccount,
    to: AccountAddress,
    txn_factory: &TransactionFactory,
    creation_balance: u64,
) -> SignedTransaction {
    from.sign_with_transaction_builder(txn_factory.payload(
        if creation_balance > 0 {
            aptos_stdlib::aptos_account_transfer(to, creation_balance)
        } else {
            aptos_stdlib::aptos_account_create_account(to)
        },
    ))
}<|MERGE_RESOLUTION|>--- conflicted
+++ resolved
@@ -375,13 +375,8 @@
                             txn_executor,
                             *num_modules,
                             entry_point.package_name(),
-<<<<<<< HEAD
-                            &mut EntryPointTransactionGenerator {
-                                entry_point: *entry_point,
-                            },
-                            true,
-=======
                             &mut EntryPointTransactionGenerator::new_singleton(*entry_point),
+                            true
                         )
                         .await,
                     ),
@@ -402,7 +397,7 @@
                             *num_modules,
                             entry_points[0].0.package_name(),
                             &mut EntryPointTransactionGenerator::new(entry_points.clone()),
->>>>>>> 8a1016ad
+                            true
                         )
                         .await,
                     ),
