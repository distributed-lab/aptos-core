// Copyright © Aptos Foundation
// SPDX-License-Identifier: Apache-2.0

use crate::{
    emitter::{
        stats::{DynamicStatsTracking, StatsAccumulator},
        wait_for_accounts_sequence,
    },
    EmitModeParams,
};
use aptos_logger::{debug, error, info, sample, sample::SampleRate, warn};
use aptos_rest_client::Client as RestClient;
use aptos_sdk::{
    move_types::account_address::AccountAddress,
    types::{transaction::SignedTransaction, vm_status::StatusCode, LocalAccount},
};
use aptos_transaction_generator_lib::TransactionGenerator;
use core::{
    cmp::{max, min},
    result::Result::{Err, Ok},
    sync::atomic::{AtomicBool, Ordering},
    time::Duration,
};
use futures::future::join_all;
use itertools::Itertools;
use rand::seq::IteratorRandom;
use std::{
    borrow::Borrow,
    collections::HashMap,
    sync::{atomic::AtomicU64, Arc},
    time::Instant,
};
use tokio::time::sleep;

pub struct SubmissionWorker {
    pub(crate) accounts: Vec<Arc<LocalAccount>>,
    clients: Arc<Vec<RestClient>>,
    /// Main one is used to submit requests, all are used for querying/latency
    main_client_index: usize,
    stop: Arc<AtomicBool>,
    params: EmitModeParams,
    stats: Arc<DynamicStatsTracking>,
    txn_generator: Box<dyn TransactionGenerator>,
    start_sleep_duration: Duration,
    skip_latency_stats: bool,
    rng: ::rand::rngs::StdRng,
}

impl SubmissionWorker {
    pub fn new(
        accounts: Vec<LocalAccount>,
        clients: Arc<Vec<RestClient>>,
        main_client_index: usize,
        stop: Arc<AtomicBool>,
        params: EmitModeParams,
        stats: Arc<DynamicStatsTracking>,
        txn_generator: Box<dyn TransactionGenerator>,
        start_sleep_duration: Duration,
        skip_latency_stats: bool,
        rng: ::rand::rngs::StdRng,
    ) -> Self {
        let accounts = accounts.into_iter().map(Arc::new).collect();
        Self {
            accounts,
            clients,
            main_client_index,
            stop,
            params,
            stats,
            txn_generator,
            start_sleep_duration,
            skip_latency_stats,
            rng,
        }
    }

    fn client(&self) -> &RestClient {
        &self.clients[self.main_client_index]
    }

    #[allow(clippy::collapsible_if)]
    pub(crate) async fn run(mut self, start_instant: Instant) -> Vec<LocalAccount> {
        let mut wait_until = start_instant + self.start_sleep_duration;

        let now = Instant::now();
        if wait_until > now {
            self.sleep_check_done(wait_until - now).await;
        }
        let wait_duration = Duration::from_millis(self.params.wait_millis);

        while !self.stop.load(Ordering::Relaxed) {
            let stats_clone = self.stats.clone();
            let loop_stats = stats_clone.get_cur();

            let loop_start_time = Instant::now();
            if wait_duration.as_secs() > 0
                && loop_start_time.duration_since(wait_until) > Duration::from_secs(5)
            {
                sample!(
                    SampleRate::Duration(Duration::from_secs(5)),
                    error!(
                        "[{:?}] txn_emitter worker drifted out of sync too much: {}s. Is expiration too short, or 5s buffer on top of it?",
                        self.client().path_prefix_string(),
                        loop_start_time.duration_since(wait_until).as_secs()
                    )
                );
            }
            // always add expected cycle duration, to not drift from expected pace.
            wait_until += wait_duration;

            let requests = self.gen_requests();
            if !requests.is_empty() {
                let mut account_to_start_and_end_seq_num = HashMap::new();
                for req in requests.iter() {
                    let cur = req.sequence_number();
                    let _ = *account_to_start_and_end_seq_num
                        .entry(req.sender())
                        .and_modify(|(start, end)| {
                            if *start > cur {
                                *start = cur;
                            }
                            if *end < cur + 1 {
                                *end = cur + 1;
                            }
                        })
                        .or_insert((cur, cur + 1));
                }
                // Some transaction generators use burner accounts, and will have different
                // number of accounts per transaction, so useful to very rarely log.
                sample!(
                    SampleRate::Duration(Duration::from_secs(300)),
                    info!(
                        "[{:?}] txn_emitter worker: handling {} accounts, generated txns for: {}",
                        self.client().path_prefix_string(),
                        self.accounts.len(),
                        account_to_start_and_end_seq_num.len(),
                    )
                );

                let txn_expiration_time = requests
                    .iter()
                    .map(|txn| txn.expiration_timestamp_secs())
                    .max()
                    .unwrap_or(0);

                let txn_offset_time = Arc::new(AtomicU64::new(0));

                join_all(
                    requests
                        .chunks(self.params.max_submit_batch_size)
                        .map(|reqs| {
                            submit_transactions(
                                self.client(),
                                reqs,
                                loop_start_time,
                                txn_offset_time.clone(),
                                loop_stats,
                            )
                        }),
                )
                .await;

                let submitted_after = loop_start_time.elapsed();
                if submitted_after.as_secs() > 5 {
                    sample!(
                        SampleRate::Duration(Duration::from_secs(30)),
                        warn!(
                            "[{:?}] txn_emitter worker waited for more than 5s to submit transactions: {}s after loop start",
                            self.client().path_prefix_string(),
                            submitted_after.as_secs(),
                        )
                    );
                }

                if self.skip_latency_stats {
                    // we also don't want to be stuck waiting for txn_expiration_time_secs
                    // after stop is called, so we sleep until time or stop is set.
                    self.sleep_check_done(Duration::from_secs(
                        self.params.txn_expiration_time_secs + 3,
                    ))
                    .await
                }

                self.wait_and_update_stats(
                    loop_start_time,
                    txn_offset_time.load(Ordering::Relaxed) / (requests.len() as u64),
                    account_to_start_and_end_seq_num,
                    // skip latency if asked to check seq_num only once
                    // even if we check more often due to stop (to not affect sampling)
                    self.skip_latency_stats,
                    txn_expiration_time,
                    // if we don't care about latency, we can recheck less often.
                    // generally, we should never need to recheck, as we wait enough time
                    // before calling here, but in case of shutdown/or client we are talking
                    // to being stale (having stale transaction_version), we might need to wait.
                    if self.skip_latency_stats {
                        (10 * self.params.check_account_sequence_sleep).max(Duration::from_secs(3))
                    } else {
                        self.params.check_account_sequence_sleep
                    },
                    loop_stats,
                )
                .await;
            }

            let now = Instant::now();
            if wait_until > now {
                self.sleep_check_done(wait_until - now).await;
            }
        }

        self.accounts
            .into_iter()
            .map(|account_arc_mutex| Arc::into_inner(account_arc_mutex).unwrap())
            .collect()
    }

    // returns true if it returned early
    async fn sleep_check_done(&self, duration: Duration) {
        let start_time = Instant::now();
        loop {
            sleep(Duration::from_secs(1)).await;
            if self.stop.load(Ordering::Relaxed) {
                return;
            }
            if start_time.elapsed() >= duration {
                return;
            }
        }
    }

    /// This function assumes that num_requests == num_accounts, which is
    /// precisely how gen_requests works. If this changes, this code will
    /// need to be fixed.
    ///
    /// Note, the latency values are not accurate if --check-stats-at-end
    /// is used. There is no easy way around this accurately. As such, we
    /// don't update latency at all if that flag is set.
    async fn wait_and_update_stats(
        &mut self,
        start_time: Instant,
        avg_txn_offset_time: u64,
        account_to_start_and_end_seq_num: HashMap<AccountAddress, (u64, u64)>,
        skip_latency_stats: bool,
        txn_expiration_ts_secs: u64,
        check_account_sleep_duration: Duration,
        loop_stats: &StatsAccumulator,
    ) {
        let (latest_fetched_counts, sum_of_completion_timestamps_millis) =
            wait_for_accounts_sequence(
                start_time,
                self.client(),
                &account_to_start_and_end_seq_num,
                txn_expiration_ts_secs,
                check_account_sleep_duration,
            )
            .await;

        for account in self.accounts.iter_mut() {
            update_account_seq_num(
                Arc::get_mut(account).unwrap(),
                &account_to_start_and_end_seq_num,
                &latest_fetched_counts,
            );
        }
        let (num_committed, num_expired) =
            count_committed_expired_stats(account_to_start_and_end_seq_num, latest_fetched_counts);

        if num_expired > 0 {
            loop_stats
                .expired
                .fetch_add(num_expired as u64, Ordering::Relaxed);
            sample!(
                SampleRate::Duration(Duration::from_secs(60)),
                warn!(
                    "[{:?}] Transactions were not committed before expiration: {:?}, for {:?}",
                    self.client().path_prefix_string(),
                    num_expired,
                    self.accounts
                        .iter()
                        .map(|a| a.address())
                        .collect::<Vec<_>>(),
                )
            );
        }

        if num_committed > 0 {
            loop_stats
                .committed
                .fetch_add(num_committed as u64, Ordering::Relaxed);

            if !skip_latency_stats {
                let sum_latency = sum_of_completion_timestamps_millis
                    - (avg_txn_offset_time as u128 * num_committed as u128);
                let avg_latency = (sum_latency / num_committed as u128) as u64;
                loop_stats
                    .latency
                    .fetch_add(sum_latency as u64, Ordering::Relaxed);
                loop_stats
                    .latency_samples
                    .fetch_add(num_committed as u64, Ordering::Relaxed);
                loop_stats
                    .latencies
                    .record_data_point(avg_latency, num_committed as u64);
            }
        }
    }

    fn gen_requests(&mut self) -> Vec<SignedTransaction> {
        let batch_size = max(
            1,
            min(
                self.params.max_submit_batch_size / self.params.transactions_per_account,
                self.accounts.len(),
            ),
        );
        let accounts = self
            .accounts
            .iter()
            .choose_multiple(&mut self.rng, batch_size);

        accounts
            .into_iter()
            .flat_map(|account| {
                self.txn_generator
<<<<<<< HEAD
                    .generate_transactions(account, self.params.transactions_per_account, &Vec::new(), false)
=======
                    .generate_transactions(account.borrow(), self.params.transactions_per_account)
>>>>>>> 590e1f5e
            })
            .collect()
    }
}

fn update_account_seq_num(
    account: &mut LocalAccount,
    account_to_start_and_end_seq_num: &HashMap<AccountAddress, (u64, u64)>,
    latest_fetched_counts: &HashMap<AccountAddress, u64>,
) {
    let (start_seq_num, end_seq_num) =
        if let Some(pair) = account_to_start_and_end_seq_num.get(&account.address()) {
            pair
        } else {
            return;
        };
    assert!(account.sequence_number() == *end_seq_num);

    match latest_fetched_counts.get(&account.address()) {
        Some(count) => {
            if *count != account.sequence_number() {
                assert!(account.sequence_number() > *count);
                debug!(
                    "Stale sequence_number for {}, expected {}, setting to {}",
                    account.address(),
                    account.sequence_number(),
                    count
                );
                account.set_sequence_number(*count);
            }
        },
        None => {
            debug!(
                "Couldn't fetch sequence_number for {}, expected {}, setting to {}",
                account.address(),
                account.sequence_number(),
                start_seq_num
            );
            account.set_sequence_number(*start_seq_num);
        },
    }
}

fn count_committed_expired_stats(
    account_to_start_and_end_seq_num: HashMap<AccountAddress, (u64, u64)>,
    latest_fetched_counts: HashMap<AccountAddress, u64>,
) -> (usize, usize) {
    account_to_start_and_end_seq_num
        .iter()
        .map(
            |(address, (start_seq_num, end_seq_num))| match latest_fetched_counts.get(address) {
                Some(count) => {
                    assert!(
                        *count <= *end_seq_num,
                        "{address} :: {count} > {end_seq_num}"
                    );
                    if *count >= *start_seq_num {
                        (
                            (*count - *start_seq_num) as usize,
                            (*end_seq_num - *count) as usize,
                        )
                    } else {
                        debug!(
                            "Stale sequence_number fetched for {}, start_seq_num {}, fetched {}",
                            address, start_seq_num, *count
                        );
                        (0, (*end_seq_num - *start_seq_num) as usize)
                    }
                },
                None => (0, (end_seq_num - start_seq_num) as usize),
            },
        )
        .fold(
            (0, 0),
            |(committed, expired), (cur_committed, cur_expired)| {
                (committed + cur_committed, expired + cur_expired)
            },
        )
}

pub async fn submit_transactions(
    client: &RestClient,
    txns: &[SignedTransaction],
    loop_start_time: Instant,
    txn_offset_time: Arc<AtomicU64>,
    stats: &StatsAccumulator,
) {
    let cur_time = Instant::now();
    let offset = cur_time - loop_start_time;
    txn_offset_time.fetch_add(
        txns.len() as u64 * offset.as_millis() as u64,
        Ordering::Relaxed,
    );
    stats
        .submitted
        .fetch_add(txns.len() as u64, Ordering::Relaxed);

    match client.submit_batch_bcs(txns).await {
        Err(e) => {
            stats
                .failed_submission
                .fetch_add(txns.len() as u64, Ordering::Relaxed);
            sample!(
                SampleRate::Duration(Duration::from_secs(60)),
                warn!(
                    "[{:?}] Failed to submit batch request: {:?}",
                    client.path_prefix_string(),
                    e
                )
            );
        },
        Ok(v) => {
            let failures = v.into_inner().transaction_failures;

            stats
                .failed_submission
                .fetch_add(failures.len() as u64, Ordering::Relaxed);

            let by_error = failures
                .iter()
                .map(|f| {
                    f.error
                        .vm_error_code
                        .and_then(|c| StatusCode::try_from(c).ok())
                })
                .counts();
            if let Some(failure) = failures.first() {
                sample!(SampleRate::Duration(Duration::from_secs(60)), {
                    let sender = txns[failure.transaction_index].sender();

                    let last_transactions =
                        if let Ok(account) = client.get_account_bcs(sender).await {
                            client
                                .get_account_transactions_bcs(
                                    sender,
                                    Some(account.into_inner().sequence_number().saturating_sub(1)),
                                    Some(5),
                                )
                                .await
                                .ok()
                                .map(|r| r.into_inner())
                        } else {
                            None
                        };
                    let balance = client
                        .get_account_balance(sender)
                        .await
                        .map_or(-1, |v| v.into_inner().get() as i64);

                    warn!(
                        "[{:?}] Failed to submit {} txns in a batch, first failure due to {:?}, for account {}, chain id: {:?}, first asked: {}, failed seq nums: {:?}, failed error codes: {:?}, balance of {} and last transaction for account: {:?}",
                        client.path_prefix_string(),
                        failures.len(),
                        failure,
                        sender,
                        txns[0].chain_id(),
                        txns[0].sequence_number(),
                        failures.iter().map(|f| txns[f.transaction_index].sequence_number()).collect::<Vec<_>>(),
                        by_error,
                        balance,
                        last_transactions,
                    );
                });
            }
        },
    };
}<|MERGE_RESOLUTION|>--- conflicted
+++ resolved
@@ -323,11 +323,7 @@
             .into_iter()
             .flat_map(|account| {
                 self.txn_generator
-<<<<<<< HEAD
-                    .generate_transactions(account, self.params.transactions_per_account, &Vec::new(), false)
-=======
-                    .generate_transactions(account.borrow(), self.params.transactions_per_account)
->>>>>>> 590e1f5e
+                    .generate_transactions(account.borrow(), self.params.transactions_per_account, &Vec::new(), false)
             })
             .collect()
     }
