--- conflicted
+++ resolved
@@ -564,11 +564,7 @@
                 let mut tree = self.block_tree.lock();
                 tree.ordered_root = commit_decision.commit_proof().clone();
                 tree.committed_root = commit_decision.commit_proof().clone();
-<<<<<<< HEAD
-                for (_, block) in &tree.blocks {
-=======
                 for (_, block) in tree.blocks.drain() {
->>>>>>> 52806fae
                     block.abort_pipeline();
                 }
             }
@@ -597,17 +593,10 @@
         let mut block_id = commit_proof.commit_info().id();
         while let Some(block) = tree.blocks.get(&block_id) {
             if let Some(tx) = block.pipeline_tx().lock().as_mut() {
-<<<<<<< HEAD
-                info!("[CO] Sending order proof for block: {}", block);
-                let _ = tx.order_proof_tx.send(());
-                info!("[CO] Sending commit proof for block: {}", block);
-                let _ = tx.commit_proof_tx.send(commit_proof.clone());
-=======
                 tx.order_proof_tx.take().map(|tx| tx.send(()));
                 tx.commit_proof_tx
                     .take()
                     .map(|tx| tx.send(commit_proof.clone()));
->>>>>>> 52806fae
             }
             block_id = block.parent_id();
             if block_id == tree.committed_root.commit_info().id() {
@@ -740,12 +729,7 @@
         let mut block_id = proof.commit_info().id();
         while let Some(block) = tree.blocks.get(&block_id) {
             if let Some(tx) = block.pipeline_tx().lock().as_mut() {
-<<<<<<< HEAD
-                info!("[CO] Sending order proof for block: {}", block);
-                let _ = tx.order_proof_tx.send(());
-=======
                 tx.order_proof_tx.take().map(|tx| tx.send(()));
->>>>>>> 52806fae
             }
             block_id = block.parent_id();
             if block_id == tree.ordered_root.commit_info().id() {
@@ -761,16 +745,11 @@
         if tree.blocks.contains_key(&block.id()) {
             return;
         }
-<<<<<<< HEAD
+
+        if self.state_sync_manager.is_syncing_to_commit() {
+            return;
+        }
         info!("[CO] Received block: {}", block);
-
-=======
-
-        if self.state_sync_manager.is_syncing_to_commit() {
-            return;
-        }
-        info!("[CO] Received block: {}", block);
->>>>>>> 52806fae
         let parent_fut = if let Some(parent) = tree.blocks.get(&block.parent_id()) {
             let fut = parent.pipeline_futs().unwrap();
             Some(fut)
@@ -804,16 +783,8 @@
             });
             self.pipeline_builder().build(&block, parent_fut, callback);
             if let Some(tx) = block.pipeline_tx().lock().as_mut() {
-<<<<<<< HEAD
-                // hack to block execution during sync
-                if !self.state_sync_manager.is_syncing_to_commit() {
-                    if let Some(tx) = tx.rand_tx.take() {
-                        let _ = tx.send(None);
-                    }
-=======
                 if let Some(tx) = tx.rand_tx.take() {
                     let _ = tx.send(None);
->>>>>>> 52806fae
                 }
             }
             info!("[CO] Inserted block: {}", block);
@@ -1128,22 +1099,7 @@
         }
 
         // rebuild the pipeline after root change
-<<<<<<< HEAD
-        let mut tree = self.block_tree.lock();
-        let mut blocks: Vec<_> = tree
-            .blocks
-            .drain()
-            .map(|(_, block)| block)
-            .filter(|block| block.round() > latest_synced_ledger_info.commit_info().round())
-            .collect();
-        drop(tree);
-        blocks.sort_by(|a, b| a.round().cmp(&b.round()));
-        for b in blocks {
-            self.process_block(b.block().clone());
-        }
-=======
         self.block_tree.lock().blocks.clear();
->>>>>>> 52806fae
         for b in foo {
             self.process_block(b);
         }
