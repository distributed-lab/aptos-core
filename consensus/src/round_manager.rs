// Copyright © Aptos Foundation
// Parts of the project are originally copyright © Meta Platforms, Inc.
// SPDX-License-Identifier: Apache-2.0

use crate::{
    block_storage::{
        tracing::{observe_block, BlockStage},
        BlockReader, BlockRetriever, BlockStore, NeedFetchResult,
    }, consensus_observer::{network::observer_message::ConsensusObserverMessage, publisher::consensus_publisher::ConsensusPublisher}, counters::{
        self, NUM_PRE_COMMIT_VOTED_BLOCKS, ORDER_CERT_CREATED_WITHOUT_BLOCK_IN_BLOCK_STORE, ORDER_VOTE_ADDED, ORDER_VOTE_BROADCASTED, ORDER_VOTE_NOT_IN_RANGE, ORDER_VOTE_OTHER_ERRORS, PROPOSAL_VOTE_ADDED, PROPOSAL_VOTE_BROADCASTED, PROPOSED_VTXN_BYTES, PROPOSED_VTXN_COUNT, QC_AGGREGATED_FROM_VOTES, SYNC_INFO_RECEIVED_WITH_NEWER_CERT
    }, error::{error_kind, VerifyError}, liveness::{
        proposal_generator::ProposalGenerator,
        proposal_status_tracker::TPastProposalStatusTracker,
        proposer_election::ProposerElection,
        round_state::{NewRoundEvent, NewRoundReason, RoundState, RoundStateLogSchema},
        unequivocal_proposer_election::UnequivocalProposerElection,
    }, logging::{LogEvent, LogSchema}, metrics_safety_rules::MetricsSafetyRules, monitor, network::NetworkSender, network_interface::ConsensusMsg, pending_order_votes::{OrderVoteReceptionResult, PendingOrderVotes}, pending_votes::{VoteReceptionResult, VoteStatus}, persistent_liveness_storage::PersistentLivenessStorage, quorum_store::types::BatchMsg, rand::rand_gen::types::{FastShare, RandConfig, Share, TShare}, state_computer::SyncStateComputeResultFut, util::is_vtxn_expected
};
use anyhow::{bail, ensure, Context};
use aptos_channels::aptos_channel;
use aptos_config::config::ConsensusConfig;
use aptos_consensus_types::{
    block::Block, block_data::BlockType, common::{Author, Round}, order_vote::OrderVote, order_vote_msg::OrderVoteMsg, pipeline::commit_vote::CommitVote, pipelined_block::PipelinedBlock, proof_of_store::{ProofCache, ProofOfStoreMsg, SignedBatchInfoMsg}, proposal_msg::ProposalMsg, quorum_cert::QuorumCert, round_timeout::{RoundTimeout, RoundTimeoutMsg, RoundTimeoutReason}, sync_info::SyncInfo, timeout_2chain::{TwoChainTimeout, TwoChainTimeoutCertificate}, vote::Vote, vote_data::VoteData, vote_msg::VoteMsg, wrapped_ledger_info::WrappedLedgerInfo
};
use aptos_crypto::{hash::CryptoHash, HashValue};
use aptos_executor_types::ExecutorError;
use aptos_infallible::{checked, duration_since_epoch, Mutex};
use aptos_logger::prelude::*;
#[cfg(test)]
use aptos_safety_rules::ConsensusState;
use aptos_safety_rules::TSafetyRules;
use aptos_types::{
    block_info::BlockInfo, epoch_state::EpochState, ledger_info::LedgerInfo, on_chain_config::{
        OnChainConsensusConfig, OnChainJWKConsensusConfig, OnChainRandomnessConfig,
        ValidatorTxnConfig,
    }, randomness::RandMetadata, validator_verifier::ValidatorVerifier, PeerId
};
use dashmap::DashMap;
use fail::fail_point;
use futures::{channel::oneshot, pin_mut, stream::FuturesUnordered, task::noop_waker, Future, FutureExt, StreamExt};
use lru::LruCache;
use serde::Serialize;
use std::{borrow::Borrow, mem::Discriminant, pin::Pin, sync::Arc, task::{self, Poll}, time::Duration};
use tokio::{
    sync::oneshot as TokioOneshot,
    time::{sleep, Instant},
};

#[derive(Debug, Serialize, Clone)]
pub enum UnverifiedEvent {
    ProposalMsg(Box<ProposalMsg>),
    VoteMsg(Box<VoteMsg>),
    RoundTimeoutMsg(Box<RoundTimeoutMsg>),
    OrderVoteMsg(Box<OrderVoteMsg>),
    SyncInfo(Box<SyncInfo>),
    BatchMsg(Box<BatchMsg>),
    SignedBatchInfo(Box<SignedBatchInfoMsg>),
    ProofOfStoreMsg(Box<ProofOfStoreMsg>),
}

pub const BACK_PRESSURE_POLLING_INTERVAL_MS: u64 = 10;

impl UnverifiedEvent {
    pub fn verify(
        self,
        peer_id: PeerId,
        validator: &ValidatorVerifier,
        proof_cache: &ProofCache,
        quorum_store_enabled: bool,
        self_message: bool,
        max_num_batches: usize,
        max_batch_expiry_gap_usecs: u64,
    ) -> Result<VerifiedEvent, VerifyError> {
        let start_time = Instant::now();
        Ok(match self {
            //TODO: no need to sign and verify the proposal
            UnverifiedEvent::ProposalMsg(p) => {
                if !self_message {
                    p.verify(validator, proof_cache, quorum_store_enabled)?;
                    counters::VERIFY_MSG
                        .with_label_values(&["proposal"])
                        .observe(start_time.elapsed().as_secs_f64());
                }
                VerifiedEvent::ProposalMsg(p)
            },
            UnverifiedEvent::VoteMsg(v) => {
                if !self_message {
                    v.verify(validator)?;
                    counters::VERIFY_MSG
                        .with_label_values(&["vote"])
                        .observe(start_time.elapsed().as_secs_f64());
                }
                VerifiedEvent::VoteMsg(v)
            },
            UnverifiedEvent::RoundTimeoutMsg(v) => {
                if !self_message {
                    v.verify(validator)?;
                    counters::VERIFY_MSG
                        .with_label_values(&["timeout"])
                        .observe(start_time.elapsed().as_secs_f64());
                }
                VerifiedEvent::RoundTimeoutMsg(v)
            },
            UnverifiedEvent::OrderVoteMsg(v) => {
                if !self_message {
                    v.verify_order_vote(validator)?;
                    counters::VERIFY_MSG
                        .with_label_values(&["order_vote"])
                        .observe(start_time.elapsed().as_secs_f64());
                }
                VerifiedEvent::OrderVoteMsg(v)
            },
            // sync info verification is on-demand (verified when it's used)
            UnverifiedEvent::SyncInfo(s) => VerifiedEvent::UnverifiedSyncInfo(s),
            UnverifiedEvent::BatchMsg(b) => {
                if !self_message {
                    b.verify(peer_id, max_num_batches)?;
                    counters::VERIFY_MSG
                        .with_label_values(&["batch"])
                        .observe(start_time.elapsed().as_secs_f64());
                }
                VerifiedEvent::BatchMsg(b)
            },
            UnverifiedEvent::SignedBatchInfo(sd) => {
                if !self_message {
                    sd.verify(
                        peer_id,
                        max_num_batches,
                        max_batch_expiry_gap_usecs,
                        validator,
                    )?;
                    counters::VERIFY_MSG
                        .with_label_values(&["signed_batch"])
                        .observe(start_time.elapsed().as_secs_f64());
                }
                VerifiedEvent::SignedBatchInfo(sd)
            },
            UnverifiedEvent::ProofOfStoreMsg(p) => {
                if !self_message {
                    p.verify(max_num_batches, validator, proof_cache)?;
                    counters::VERIFY_MSG
                        .with_label_values(&["proof_of_store"])
                        .observe(start_time.elapsed().as_secs_f64());
                }
                VerifiedEvent::ProofOfStoreMsg(p)
            },
        })
    }

    pub fn epoch(&self) -> anyhow::Result<u64> {
        match self {
            UnverifiedEvent::ProposalMsg(p) => Ok(p.epoch()),
            UnverifiedEvent::VoteMsg(v) => Ok(v.epoch()),
            UnverifiedEvent::OrderVoteMsg(v) => Ok(v.epoch()),
            UnverifiedEvent::SyncInfo(s) => Ok(s.epoch()),
            UnverifiedEvent::BatchMsg(b) => b.epoch(),
            UnverifiedEvent::SignedBatchInfo(sd) => sd.epoch(),
            UnverifiedEvent::ProofOfStoreMsg(p) => p.epoch(),
            UnverifiedEvent::RoundTimeoutMsg(t) => Ok(t.epoch()),
        }
    }
}

impl From<ConsensusMsg> for UnverifiedEvent {
    fn from(value: ConsensusMsg) -> Self {
        match value {
            ConsensusMsg::ProposalMsg(m) => UnverifiedEvent::ProposalMsg(m),
            ConsensusMsg::VoteMsg(m) => UnverifiedEvent::VoteMsg(m),
            ConsensusMsg::OrderVoteMsg(m) => UnverifiedEvent::OrderVoteMsg(m),
            ConsensusMsg::SyncInfo(m) => UnverifiedEvent::SyncInfo(m),
            ConsensusMsg::BatchMsg(m) => UnverifiedEvent::BatchMsg(m),
            ConsensusMsg::SignedBatchInfo(m) => UnverifiedEvent::SignedBatchInfo(m),
            ConsensusMsg::ProofOfStoreMsg(m) => UnverifiedEvent::ProofOfStoreMsg(m),
            ConsensusMsg::RoundTimeoutMsg(m) => UnverifiedEvent::RoundTimeoutMsg(m),
            _ => unreachable!("Unexpected conversion"),
        }
    }
}

#[derive(Debug)]
pub enum VerifiedEvent {
    // network messages
    ProposalMsg(Box<ProposalMsg>),
    VerifiedProposalMsg(Box<Block>),
    VoteMsg(Box<VoteMsg>),
    RoundTimeoutMsg(Box<RoundTimeoutMsg>),
    OrderVoteMsg(Box<OrderVoteMsg>),
    UnverifiedSyncInfo(Box<SyncInfo>),
    BatchMsg(Box<BatchMsg>),
    SignedBatchInfo(Box<SignedBatchInfoMsg>),
    ProofOfStoreMsg(Box<ProofOfStoreMsg>),
    // local messages
    LocalTimeout(Round),
    // Shutdown the NetworkListener
    Shutdown(TokioOneshot::Sender<()>),
}

#[cfg(test)]
#[path = "round_manager_test.rs"]
mod round_manager_test;

#[cfg(feature = "fuzzing")]
#[path = "round_manager_fuzzing.rs"]
pub mod round_manager_fuzzing;

/// Consensus SMR is working in an event based fashion: RoundManager is responsible for
/// processing the individual events (e.g., process_new_round, process_proposal, process_vote,
/// etc.). It is exposing the async processing functions for each event type.
/// The caller is responsible for running the event loops and driving the execution via some
/// executors.
pub struct RoundManager {
    epoch_state: Arc<EpochState>,
    block_store: Arc<BlockStore>,
    round_state: RoundState,
    proposer_election: Arc<UnequivocalProposerElection>,
    proposal_generator: Arc<ProposalGenerator>,
    safety_rules: Arc<Mutex<MetricsSafetyRules>>,
    network: Arc<NetworkSender>,
    storage: Arc<dyn PersistentLivenessStorage>,
    onchain_config: OnChainConsensusConfig,
    vtxn_config: ValidatorTxnConfig,
    buffered_proposal_tx: aptos_channel::Sender<Author, VerifiedEvent>,
    local_config: ConsensusConfig,
    randomness_config: OnChainRandomnessConfig,
    jwk_consensus_config: OnChainJWKConsensusConfig,
    fast_rand_config: Option<RandConfig>,
    // Stores the order votes from all the rounds above highest_ordered_round
    pending_order_votes: PendingOrderVotes,
    // Round manager broadcasts fast shares when forming a QC or when receiving a proposal.
    // To avoid duplicate broadcasts for the same block, we keep track of blocks for
    // which we recently broadcasted fast shares.
    blocks_with_broadcasted_fast_shares: LruCache<HashValue, ()>,
    futures: FuturesUnordered<
        Pin<Box<dyn Future<Output = (anyhow::Result<()>, Block, Instant)> + Send>>,
    >,
<<<<<<< HEAD
    execution_futures: Arc<DashMap<HashValue, SyncStateComputeResultFut>>,
    consensus_publisher: Option<Arc<ConsensusPublisher>>,
=======
    proposal_status_tracker: Arc<dyn TPastProposalStatusTracker>,
>>>>>>> b2781bff
}

impl RoundManager {
    #[allow(clippy::too_many_arguments)]
    pub fn new(
        epoch_state: Arc<EpochState>,
        block_store: Arc<BlockStore>,
        round_state: RoundState,
        proposer_election: Arc<dyn ProposerElection + Send + Sync>,
        proposal_generator: ProposalGenerator,
        safety_rules: Arc<Mutex<MetricsSafetyRules>>,
        network: Arc<NetworkSender>,
        storage: Arc<dyn PersistentLivenessStorage>,
        onchain_config: OnChainConsensusConfig,
        buffered_proposal_tx: aptos_channel::Sender<Author, VerifiedEvent>,
        local_config: ConsensusConfig,
        randomness_config: OnChainRandomnessConfig,
        jwk_consensus_config: OnChainJWKConsensusConfig,
        fast_rand_config: Option<RandConfig>,
<<<<<<< HEAD
        execution_futures: Arc<DashMap<HashValue, SyncStateComputeResultFut>>,
        consensus_publisher: Option<Arc<ConsensusPublisher>>,
=======
        proposal_status_tracker: Arc<dyn TPastProposalStatusTracker>,
>>>>>>> b2781bff
    ) -> Self {
        // when decoupled execution is false,
        // the counter is still static.
        counters::OP_COUNTERS
            .gauge("sync_only")
            .set(local_config.sync_only as i64);
        counters::OP_COUNTERS
            .gauge("decoupled_execution")
            .set(onchain_config.decoupled_execution() as i64);
        let vtxn_config = onchain_config.effective_validator_txn_config();
        debug!("vtxn_config={:?}", vtxn_config);
        Self {
            epoch_state,
            block_store,
            round_state,
            proposer_election: Arc::new(UnequivocalProposerElection::new(proposer_election)),
            proposal_generator: Arc::new(proposal_generator),
            safety_rules,
            network,
            storage,
            onchain_config,
            vtxn_config,
            buffered_proposal_tx,
            local_config,
            randomness_config,
            jwk_consensus_config,
            fast_rand_config,
            pending_order_votes: PendingOrderVotes::new(),
            blocks_with_broadcasted_fast_shares: LruCache::new(5),
            futures: FuturesUnordered::new(),
<<<<<<< HEAD
            execution_futures,
            consensus_publisher,
=======
            proposal_status_tracker,
>>>>>>> b2781bff
        }
    }

    // TODO: Evaluate if creating a block retriever is slow and cache this if needed.
    fn create_block_retriever(&self, author: Author) -> BlockRetriever {
        BlockRetriever::new(
            self.network.clone(),
            author,
            self.epoch_state
                .verifier
                .get_ordered_account_addresses_iter()
                .collect(),
            self.local_config
                .max_blocks_per_sending_request(self.onchain_config.quorum_store_enabled()),
            self.block_store.pending_blocks(),
        )
    }

    /// Leader:
    ///
    /// This event is triggered by a new quorum certificate at the previous round or a
    /// timeout certificate at the previous round.  In either case, if this replica is the new
    /// proposer for this round, it is ready to propose and guarantee that it can create a proposal
    /// that all honest replicas can vote for.  While this method should only be invoked at most
    /// once per round, we ensure that only at most one proposal can get generated per round to
    /// avoid accidental equivocation of proposals.
    ///
    /// Replica:
    ///
    /// Do nothing
    async fn process_new_round_event(
        &mut self,
        new_round_event: NewRoundEvent,
    ) -> anyhow::Result<()> {
        counters::CURRENT_ROUND.set(new_round_event.round as i64);
        counters::ROUND_TIMEOUT_MS.set(new_round_event.timeout.as_millis() as i64);
        match new_round_event.reason {
            NewRoundReason::QCReady => {
                counters::QC_ROUNDS_COUNT.inc();
            },
            NewRoundReason::Timeout(_) => {
                counters::TIMEOUT_ROUNDS_COUNT.inc();
            },
        };
        info!(
            self.new_log(LogEvent::NewRound),
            reason = new_round_event.reason
        );
        self.pending_order_votes
            .garbage_collect(self.block_store.sync_info().highest_ordered_round());

        self.proposal_status_tracker
            .push(new_round_event.reason.clone());

        if self
            .proposer_election
            .is_valid_proposer(self.proposal_generator.author(), new_round_event.round)
        {
            let epoch_state = self.epoch_state.clone();
            let network = self.network.clone();
            let sync_info = self.block_store.sync_info();
            let proposal_generator = self.proposal_generator.clone();
            let safety_rules = self.safety_rules.clone();
            let proposer_election = self.proposer_election.clone();
            tokio::spawn(async move {
                if let Err(e) = Self::generate_and_send_proposal(
                    epoch_state,
                    new_round_event,
                    network,
                    sync_info,
                    proposal_generator,
                    safety_rules,
                    proposer_election,
                )
                .await
                {
                    warn!("Error generating and sending proposal: {}", e);
                }
            });
        }
        Ok(())
    }

    async fn generate_and_send_proposal(
        epoch_state: Arc<EpochState>,
        new_round_event: NewRoundEvent,
        network: Arc<NetworkSender>,
        sync_info: SyncInfo,
        proposal_generator: Arc<ProposalGenerator>,
        safety_rules: Arc<Mutex<MetricsSafetyRules>>,
        proposer_election: Arc<dyn ProposerElection + Send + Sync>,
    ) -> anyhow::Result<()> {
        Self::log_collected_vote_stats(epoch_state.clone(), &new_round_event);
        let proposal_msg = Self::generate_proposal(
            epoch_state.clone(),
            new_round_event,
            sync_info,
            network.clone(),
            proposal_generator,
            safety_rules,
            proposer_election,
        )
        .await?;
        #[cfg(feature = "failpoints")]
        {
            if Self::check_whether_to_inject_reconfiguration_error() {
                Self::attempt_to_inject_reconfiguration_error(
                    epoch_state,
                    network.clone(),
                    &proposal_msg,
                )
                .await?;
            }
        };
        network.broadcast_proposal(proposal_msg).await;
        counters::PROPOSALS_COUNT.inc();
        Ok(())
    }

    fn log_collected_vote_stats(epoch_state: Arc<EpochState>, new_round_event: &NewRoundEvent) {
        let prev_round_votes_for_li = new_round_event
            .prev_round_votes
            .iter()
            .map(|(_, vote_status)| {
                let all_voters = match vote_status {
                    VoteStatus::EnoughVotes(li_with_sig) => epoch_state
                        .verifier
                        .aggregate_signature_authors(li_with_sig.signatures()),
                    VoteStatus::NotEnoughVotes(li_with_sig) => {
                        li_with_sig.all_voters().collect::<Vec<_>>()
                    },
                };
                let (voting_power, votes): (Vec<_>, Vec<_>) = all_voters
                    .into_iter()
                    .map(|author| {
                        epoch_state
                            .verifier
                            .get_voting_power(author)
                            .map(|voting_power| (voting_power as u128, 1))
                            .unwrap_or((0u128, 0))
                    })
                    .unzip();
                (voting_power.iter().sum(), votes.iter().sum())
            })
            .collect::<Vec<(u128, usize)>>();

        let (max_voting_power, max_num_votes) = prev_round_votes_for_li
            .iter()
            .max()
            .cloned()
            .unwrap_or((0, 0));

        let (voting_powers, votes_counts): (Vec<_>, Vec<_>) =
            prev_round_votes_for_li.iter().cloned().unzip();
        let conflicting_voting_power = voting_powers.into_iter().sum::<u128>() - max_voting_power;
        let conflicting_num_votes = votes_counts.into_iter().sum::<usize>() - max_num_votes;

        let (timeout_voting_power, timeout_num_votes) = new_round_event
            .prev_round_timeout_votes
            .as_ref()
            .map(|timeout_votes| {
                let (voting_power, votes): (Vec<_>, Vec<_>) = timeout_votes
                    .signers()
                    .map(|author| {
                        epoch_state
                            .verifier
                            .get_voting_power(author)
                            .map(|voting_power| (voting_power as u128, 1))
                            .unwrap_or((0u128, 0))
                    })
                    .unzip();
                (voting_power.iter().sum(), votes.iter().sum())
            })
            .unwrap_or((0, 0));

        counters::PROPOSER_COLLECTED_ROUND_COUNT.inc();
        counters::PROPOSER_COLLECTED_MOST_VOTING_POWER.inc_by(max_voting_power as f64);
        counters::PROPOSER_COLLECTED_CONFLICTING_VOTING_POWER
            .inc_by(conflicting_voting_power as f64);
        counters::PROPOSER_COLLECTED_TIMEOUT_VOTING_POWER.inc_by(timeout_voting_power as f64);

        info!(
            epoch = epoch_state.epoch,
            round = new_round_event.round,
            total_voting_power = ?epoch_state.verifier.total_voting_power(),
            max_voting_power = ?max_voting_power,
            max_num_votes = max_num_votes,
            conflicting_voting_power = ?conflicting_voting_power,
            conflicting_num_votes = conflicting_num_votes,
            timeout_voting_power = ?timeout_voting_power,
            timeout_num_votes = timeout_num_votes,
            "Preparing new proposal",
        );
    }

    #[cfg(feature = "fuzzing")]
    async fn generate_proposal_for_test(
        &self,
        new_round_event: NewRoundEvent,
    ) -> anyhow::Result<ProposalMsg> {
        Self::generate_proposal(
            self.epoch_state.clone(),
            new_round_event,
            self.block_store.sync_info(),
            self.network.clone(),
            self.proposal_generator.clone(),
            self.safety_rules.clone(),
            self.proposer_election.clone(),
        )
        .await
    }

    async fn generate_proposal(
        epoch_state: Arc<EpochState>,
        new_round_event: NewRoundEvent,
        sync_info: SyncInfo,
        network: Arc<NetworkSender>,
        proposal_generator: Arc<ProposalGenerator>,
        safety_rules: Arc<Mutex<MetricsSafetyRules>>,
        proposer_election: Arc<dyn ProposerElection + Send + Sync>,
    ) -> anyhow::Result<ProposalMsg> {
        // Proposal generator will ensure that at most one proposal is generated per round
        let callback_sync_info = sync_info.clone();
        let callback = async move {
            network.broadcast_sync_info(callback_sync_info).await;
        }
        .boxed();

        let proposal = proposal_generator
            .generate_proposal(new_round_event.round, proposer_election, callback)
            .await?;
        let signature = safety_rules.lock().sign_proposal(&proposal)?;
        let signed_proposal =
            Block::new_proposal_from_block_data_and_signature(proposal, signature);
        observe_block(signed_proposal.timestamp_usecs(), BlockStage::SIGNED);

        info!("[ProposalGeneration] In total took: {:?}, round {}", duration_since_epoch().checked_sub(Duration::from_micros(signed_proposal.timestamp_usecs())).unwrap(), signed_proposal.round());

        info!(
            Self::new_log_with_round_epoch(
                LogEvent::Propose,
                new_round_event.round,
                epoch_state.epoch
            ),
            "{}", signed_proposal
        );
        Ok(ProposalMsg::new(signed_proposal, sync_info))
    }

    /// Process the proposal message:
    /// 1. ensure after processing sync info, we're at the same round as the proposal
    /// 2. execute and decide whether to vote for the proposal
    pub async fn process_proposal_msg(&mut self, proposal_msg: ProposalMsg) -> anyhow::Result<()> {
        fail_point!("consensus::process_proposal_msg", |_| {
            Err(anyhow::anyhow!("Injected error in process_proposal_msg"))
        });

        observe_block(
            proposal_msg.proposal().timestamp_usecs(),
            BlockStage::ROUND_MANAGER_RECEIVED,
        );
        info!(
            self.new_log(LogEvent::ReceiveProposal)
                .remote_peer(proposal_msg.proposer()),
            block_round = proposal_msg.proposal().round(),
            block_hash = proposal_msg.proposal().id(),
            block_parent_hash = proposal_msg.proposal().quorum_cert().certified_block().id(),
        );

        let in_correct_round = self
            .ensure_round_and_sync_up(
                proposal_msg.proposal().round(),
                proposal_msg.sync_info(),
                proposal_msg.proposer(),
            )
            .await
            .context("[RoundManager] Process proposal")?;
        if in_correct_round {
            self.process_proposal(proposal_msg.take_proposal()).await
        } else {
            sample!(
                SampleRate::Duration(Duration::from_secs(30)),
                warn!(
                    "[sampled] Stale proposal {}, current round {}",
                    proposal_msg.proposal(),
                    self.round_state.current_round()
                )
            );
            counters::ERROR_COUNT.inc();
            Ok(())
        }
    }

    pub async fn process_delayed_proposal_msg(&mut self, proposal: Block) -> anyhow::Result<()> {
        if proposal.round() != self.round_state.current_round() {
            bail!(
                "Discarding stale delayed proposal {}, current round {}",
                proposal,
                self.round_state.current_round()
            );
        }

        self.process_verified_proposal(proposal).await
    }

    /// Sync to the sync info sending from peer if it has newer certificates.
    async fn sync_up(&mut self, sync_info: &SyncInfo, author: Author) -> anyhow::Result<()> {
        let local_sync_info = self.block_store.sync_info();
        if sync_info.has_newer_certificates(&local_sync_info) {
            info!(
                self.new_log(LogEvent::ReceiveNewCertificate)
                    .remote_peer(author),
                "Local state {},\n remote state {}", local_sync_info, sync_info
            );
            // Some information in SyncInfo is ahead of what we have locally.
            // First verify the SyncInfo (didn't verify it in the yet).
            sync_info.verify(&self.epoch_state.verifier).map_err(|e| {
                error!(
                    SecurityEvent::InvalidSyncInfoMsg,
                    sync_info = sync_info,
                    remote_peer = author,
                    error = ?e,
                );
                VerifyError::from(e)
            })?;
            SYNC_INFO_RECEIVED_WITH_NEWER_CERT.inc();
            let result = self
                .block_store
                .add_certs(sync_info, self.create_block_retriever(author))
                .await;
            self.process_certificates().await?;
            result
        } else {
            Ok(())
        }
    }

    /// The function makes sure that it ensures the message_round equal to what we have locally,
    /// brings the missing dependencies from the QC and LedgerInfo of the given sync info and
    /// update the round_state with the certificates if succeed.
    /// Returns Ok(true) if the sync succeeds and the round matches so we can process further.
    /// Returns Ok(false) if the message is stale.
    /// Returns Error in case sync mgr failed to bring the missing dependencies.
    /// We'll try to help the remote if the SyncInfo lags behind and the flag is set.
    pub async fn ensure_round_and_sync_up(
        &mut self,
        message_round: Round,
        sync_info: &SyncInfo,
        author: Author,
    ) -> anyhow::Result<bool> {
        if message_round < self.round_state.current_round() {
            return Ok(false);
        }
        self.sync_up(sync_info, author).await?;
        ensure!(
            message_round == self.round_state.current_round(),
            "After sync, round {} doesn't match local {}. Local Sync Info: {}. Remote Sync Info: {}",
            message_round,
            self.round_state.current_round(),
            self.block_store.sync_info(),
            sync_info,
        );
        Ok(true)
    }

    /// Process the SyncInfo sent by peers to catch up to latest state.
    pub async fn process_sync_info_msg(
        &mut self,
        sync_info: SyncInfo,
        peer: Author,
    ) -> anyhow::Result<()> {
        fail_point!("consensus::process_sync_info_msg", |_| {
            Err(anyhow::anyhow!("Injected error in process_sync_info_msg"))
        });
        info!(
            self.new_log(LogEvent::ReceiveSyncInfo).remote_peer(peer),
            "{}", sync_info
        );
        self.ensure_round_and_sync_up(checked!((sync_info.highest_round()) + 1)?, &sync_info, peer)
            .await
            .context("[RoundManager] Failed to process sync info msg")?;
        Ok(())
    }

    fn sync_only(&self) -> bool {
        let sync_or_not = self.local_config.sync_only || self.block_store.vote_back_pressure();
        if self.block_store.vote_back_pressure() {
            warn!("Vote back pressure is set");
        }
        counters::OP_COUNTERS
            .gauge("sync_only")
            .set(sync_or_not as i64);

        sync_or_not
    }

    fn compute_timeout_reason(&self, round: Round) -> RoundTimeoutReason {
        if self.round_state().vote_sent().is_some() {
            return RoundTimeoutReason::NoQC;
        }

        match self.block_store.get_block_for_round(round) {
            None => RoundTimeoutReason::ProposalNotReceived,
            Some(block) => {
                if let Err(missing_authors) = self.block_store.check_payload(block.block()) {
                    RoundTimeoutReason::PayloadUnavailable { missing_authors }
                } else {
                    RoundTimeoutReason::Unknown
                }
            },
        }
    }

    /// The replica broadcasts a "timeout vote message", which includes the round signature, which
    /// can be aggregated to a TimeoutCertificate.
    /// The timeout vote message can be one of the following three options:
    /// 1) In case a validator has previously voted in this round, it repeats the same vote and sign
    /// a timeout.
    /// 2) Otherwise vote for a NIL block and sign a timeout.
    /// Note this function returns Err even if messages are broadcasted successfully because timeout
    /// is considered as error. It only returns Ok(()) when the timeout is stale.
    pub async fn process_local_timeout(&mut self, round: Round) -> anyhow::Result<()> {
        if !self.round_state.process_local_timeout(round) {
            return Ok(());
        }

        if self.sync_only() {
            self.network
                .broadcast_sync_info(self.block_store.sync_info())
                .await;
            bail!("[RoundManager] sync_only flag is set, broadcasting SyncInfo");
        }

        if self.local_config.enable_round_timeout_msg {
            let timeout = if let Some(timeout) = self.round_state.timeout_sent() {
                timeout
            } else {
                let timeout = TwoChainTimeout::new(
                    self.epoch_state.epoch,
                    round,
                    self.block_store.highest_quorum_cert().as_ref().clone(),
                );
                let signature = self
                    .safety_rules
                    .lock()
                    .sign_timeout_with_qc(
                        &timeout,
                        self.block_store.highest_2chain_timeout_cert().as_deref(),
                    )
                    .context("[RoundManager] SafetyRules signs 2-chain timeout")?;

                let timeout_reason = self.compute_timeout_reason(round);

                RoundTimeout::new(
                    timeout,
                    self.proposal_generator.author(),
                    timeout_reason,
                    signature,
                )
            };

            self.round_state.record_round_timeout(timeout.clone());
            let round_timeout_msg = RoundTimeoutMsg::new(timeout, self.block_store.sync_info());
            self.network
                .broadcast_round_timeout(round_timeout_msg)
                .await;
            warn!(
                round = round,
                remote_peer = self.proposer_election.get_valid_proposer(round),
                event = LogEvent::Timeout,
            );
            bail!("Round {} timeout, broadcast to all peers", round);
        } else {
            let (is_nil_vote, mut timeout_vote) = match self.round_state.vote_sent() {
                Some(vote) if vote.vote_data().proposed().round() == round => {
                    (vote.vote_data().is_for_nil(), vote)
                },
                _ => {
                    // Didn't vote in this round yet, generate a backup vote
                    let nil_block = self
                        .proposal_generator
                        .generate_nil_block(round, self.proposer_election.clone())?;
                    info!(
                        self.new_log(LogEvent::VoteNIL),
                        "Planning to vote for a NIL block {}", nil_block
                    );
                    counters::VOTE_NIL_COUNT.inc();
                    let (nil_vote, _) = self.vote_block(nil_block).await?;
                    (true, nil_vote)
                },
            };

            if !timeout_vote.is_timeout() {
                let timeout = timeout_vote.generate_2chain_timeout(
                    self.block_store.highest_quorum_cert().as_ref().clone(),
                );
                let signature = self
                    .safety_rules
                    .lock()
                    .sign_timeout_with_qc(
                        &timeout,
                        self.block_store.highest_2chain_timeout_cert().as_deref(),
                    )
                    .context("[RoundManager] SafetyRules signs 2-chain timeout")?;
                timeout_vote.add_2chain_timeout(timeout, signature);
            }

            self.round_state.record_vote(timeout_vote.clone());
            let timeout_vote_msg = VoteMsg::new(timeout_vote, self.block_store.sync_info());
            self.network.broadcast_timeout_vote(timeout_vote_msg).await;
            warn!(
                round = round,
                remote_peer = self.proposer_election.get_valid_proposer(round),
                voted_nil = is_nil_vote,
                event = LogEvent::Timeout,
            );
            bail!("Round {} timeout, broadcast to all peers", round);
        }
    }

    /// This function is called only after all the dependencies of the given QC have been retrieved.
    async fn process_certificates(&mut self) -> anyhow::Result<()> {
        let sync_info = self.block_store.sync_info();
        let epoch_state = self.epoch_state.clone();
        if let Some(new_round_event) = self
            .round_state
            .process_certificates(sync_info, &epoch_state.verifier)
        {
            self.process_new_round_event(new_round_event).await?;
        }
        Ok(())
    }

    /// This function processes a proposal for the current round:
    /// 1. Filter if it's proposed by valid proposer.
    /// 2. Execute and add it to a block store.
    /// 3. Try to vote for it following the safety rules.
    /// 4. In case a validator chooses to vote, send the vote to the representatives at the next
    /// round.
    async fn process_proposal(&mut self, proposal: Block) -> anyhow::Result<()> {
        let author = proposal
            .author()
            .expect("Proposal should be verified having an author");

        if !self.vtxn_config.enabled()
            && matches!(
                proposal.block_data().block_type(),
                BlockType::ProposalExt(_)
            )
        {
            counters::UNEXPECTED_PROPOSAL_EXT_COUNT.inc();
            bail!("ProposalExt unexpected while the feature is disabled.");
        }

        if let Some(vtxns) = proposal.validator_txns() {
            for vtxn in vtxns {
                ensure!(
                    is_vtxn_expected(&self.randomness_config, &self.jwk_consensus_config, vtxn),
                    "unexpected validator txn: {:?}",
                    vtxn.topic()
                );
            }
        }

        let (num_validator_txns, validator_txns_total_bytes): (usize, usize) =
            proposal.validator_txns().map_or((0, 0), |txns| {
                txns.iter().fold((0, 0), |(count_acc, size_acc), txn| {
                    (count_acc + 1, size_acc + txn.size_in_bytes())
                })
            });

        let num_validator_txns = num_validator_txns as u64;
        let validator_txns_total_bytes = validator_txns_total_bytes as u64;
        let vtxn_count_limit = self.vtxn_config.per_block_limit_txn_count();
        let vtxn_bytes_limit = self.vtxn_config.per_block_limit_total_bytes();
        let author_hex = author.to_hex();
        PROPOSED_VTXN_COUNT
            .with_label_values(&[&author_hex])
            .inc_by(num_validator_txns);
        PROPOSED_VTXN_BYTES
            .with_label_values(&[&author_hex])
            .inc_by(validator_txns_total_bytes);
        info!(
            vtxn_count_limit = vtxn_count_limit,
            vtxn_count_proposed = num_validator_txns,
            vtxn_bytes_limit = vtxn_bytes_limit,
            vtxn_bytes_proposed = validator_txns_total_bytes,
            proposer = author_hex,
            "Summarizing proposed validator txns."
        );

        ensure!(
            num_validator_txns <= vtxn_count_limit,
            "process_proposal failed with per-block vtxn count limit exceeded: limit={}, actual={}",
            self.vtxn_config.per_block_limit_txn_count(),
            num_validator_txns
        );
        ensure!(
            validator_txns_total_bytes <= vtxn_bytes_limit,
            "process_proposal failed with per-block vtxn bytes limit exceeded: limit={}, actual={}",
            self.vtxn_config.per_block_limit_total_bytes(),
            validator_txns_total_bytes
        );
        let payload_len = proposal.payload().map_or(0, |payload| payload.len());
        let payload_size = proposal.payload().map_or(0, |payload| payload.size());
        ensure!(
            num_validator_txns + payload_len as u64 <= self.local_config.max_receiving_block_txns,
            "Payload len {} exceeds the limit {}",
            payload_len,
            self.local_config.max_receiving_block_txns,
        );

        ensure!(
            validator_txns_total_bytes + payload_size as u64
                <= self.local_config.max_receiving_block_bytes,
            "Payload size {} exceeds the limit {}",
            payload_size,
            self.local_config.max_receiving_block_bytes,
        );

        ensure!(
            self.proposer_election.is_valid_proposal(&proposal),
            "[RoundManager] Proposer {} for block {} is not a valid proposer for this round or created duplicate proposal",
            author,
            proposal,
        );

        // Validate that failed_authors list is correctly specified in the block.
        let expected_failed_authors = self.proposal_generator.compute_failed_authors(
            proposal.round(),
            proposal.quorum_cert().certified_block().round(),
            false,
            self.proposer_election.clone(),
        );
        ensure!(
            proposal.block_data().failed_authors().map_or(false, |failed_authors| *failed_authors == expected_failed_authors),
            "[RoundManager] Proposal for block {} has invalid failed_authors list {:?}, expected {:?}",
            proposal.round(),
            proposal.block_data().failed_authors(),
            expected_failed_authors,
        );

        let block_time_since_epoch = Duration::from_micros(proposal.timestamp_usecs());

        ensure!(
            block_time_since_epoch < self.round_state.current_round_deadline(),
            "[RoundManager] Waiting until proposal block timestamp usecs {:?} \
            would exceed the round duration {:?}, hence will not vote for this round",
            block_time_since_epoch,
            self.round_state.current_round_deadline(),
        );

        observe_block(proposal.timestamp_usecs(), BlockStage::SYNCED);

        // Since processing proposal is delayed due to backpressure or payload availability, we add
        // the block to the block store so that we don't need to fetch it from remote once we
        // are out of the backpressure. Please note that delayed processing of proposal is not
        // guaranteed to add the block to the block store if we don't get out of the backpressure
        // before the timeout, so this is needed to ensure that the proposed block is added to
        // the block store irrespective. Also, it is possible that delayed processing of proposal
        // tries to add the same block again, which is okay as `execute_and_insert_block` call
        // is idempotent.
        self.block_store
            .insert_block(proposal.clone())
            .await
            .context("[RoundManager] Failed to insert the block into BlockStore")?;

        let block_store = self.block_store.clone();
        if block_store.check_payload(&proposal).is_err() {
            debug!("Payload not available locally for block: {}", proposal.id());
            counters::CONSENSUS_PROPOSAL_PAYLOAD_AVAILABILITY
                .with_label_values(&["missing"])
                .inc();
            let start_time = Instant::now();
            let deadline = self.round_state.current_round_deadline();
            let future = async move {
                (
                    block_store.wait_for_payload(&proposal, deadline).await,
                    proposal,
                    start_time,
                )
            }
            .boxed();
            self.futures.push(future);
            return Ok(());
        }

        counters::CONSENSUS_PROPOSAL_PAYLOAD_AVAILABILITY
            .with_label_values(&["available"])
            .inc();

        self.check_backpressure_and_process_proposal(proposal).await
    }

    async fn check_backpressure_and_process_proposal(
        &mut self,
        proposal: Block,
    ) -> anyhow::Result<()> {
        let author = proposal
            .author()
            .expect("Proposal should be verified having an author");

        if self.block_store.vote_back_pressure() {
            counters::CONSENSUS_WITHOLD_VOTE_BACKPRESSURE_TRIGGERED.observe(1.0);
            // In case of back pressure, we delay processing proposal. This is done by resending the
            // same proposal to self after some time.
            Self::resend_verified_proposal_to_self(
                self.block_store.clone(),
                self.buffered_proposal_tx.clone(),
                proposal,
                author,
                BACK_PRESSURE_POLLING_INTERVAL_MS,
                self.local_config.round_initial_timeout_ms,
            )
            .await;
            return Ok(());
        }

        counters::CONSENSUS_WITHOLD_VOTE_BACKPRESSURE_TRIGGERED.observe(0.0);
        self.process_verified_proposal(proposal).await
    }

    async fn resend_verified_proposal_to_self(
        block_store: Arc<BlockStore>,
        self_sender: aptos_channel::Sender<Author, VerifiedEvent>,
        proposal: Block,
        author: Author,
        polling_interval_ms: u64,
        timeout_ms: u64,
    ) {
        let start = Instant::now();
        let event = VerifiedEvent::VerifiedProposalMsg(Box::new(proposal));
        tokio::spawn(async move {
            while start.elapsed() < Duration::from_millis(timeout_ms) {
                if !block_store.vote_back_pressure() {
                    if let Err(e) = self_sender.push(author, event) {
                        warn!("Failed to send event to round manager {:?}", e);
                    }
                    break;
                }
                sleep(Duration::from_millis(polling_interval_ms)).await;
            }
        });
    }

    async fn broadcast_fast_shares(&mut self, block_info: &BlockInfo) {
        // generate and multicast randomness share for the fast path
        if let Some(fast_config) = &self.fast_rand_config {
            if !block_info.is_empty()
                && !self
                    .blocks_with_broadcasted_fast_shares
                    .contains(&block_info.id())
            {
                let metadata = RandMetadata {
                    epoch: block_info.epoch(),
                    round: block_info.round(),
                };
                let self_share = Share::generate(fast_config, metadata);
                let fast_share = FastShare::new(self_share);
                info!(LogSchema::new(LogEvent::BroadcastRandShareFastPath)
                    .epoch(fast_share.epoch())
                    .round(fast_share.round()));
                self.network.broadcast_fast_share(fast_share).await;
                self.blocks_with_broadcasted_fast_shares
                    .put(block_info.id(), ());
            }
        }
    }

    async fn create_vote(&mut self, proposal: Block) -> anyhow::Result<(Vote, Arc<PipelinedBlock>)> {
        let (vote, pipelined_block) = self
            .vote_block(proposal.clone())
            .await
            .context("[RoundManager] Process proposal")?;

        fail_point!("consensus::create_invalid_vote", |_| {
            use aptos_crypto::bls12381;
            let faulty_vote = Vote::new_with_signature(
                vote.vote_data().clone(),
                vote.author(),
                vote.ledger_info().clone(),
                bls12381::Signature::dummy_signature(),
            );
            Ok((faulty_vote, pipelined_block.clone()))
        });
        Ok((vote, pipelined_block))
    }

    pub async fn process_verified_proposal(&mut self, proposal: Block) -> anyhow::Result<()> {
        let proposal_round = proposal.round();
        let require_randomness = proposal.require_randomness();
        let (vote, pipelined_block) = self.create_vote(proposal.clone()).await?;
        self.round_state.record_vote(vote.clone());
        let vote_msg = VoteMsg::new(vote.clone(), self.block_store.sync_info());

        if self.randomness_config.skip_non_rand_blocks() && !require_randomness {
            self.block_store
                .execution_client()
                .pre_execute(&pipelined_block)
                .await;
            if let Some(consensus_publisher) = &self.consensus_publisher {
                let message = ConsensusObserverMessage::new_block_proposal_message(proposal);
                consensus_publisher.publish_message(message);
            }
        } else {
            self.broadcast_fast_shares(vote.ledger_info().commit_info())
            .await;
        }

        if self.local_config.broadcast_vote {
            info!(self.new_log(LogEvent::Vote), "{}", vote);
            PROPOSAL_VOTE_BROADCASTED.inc();
            self.network.broadcast_vote(vote_msg).await;
        } else {
            let recipient = self
                .proposer_election
                .get_valid_proposer(proposal_round + 1);
            info!(
                self.new_log(LogEvent::Vote).remote_peer(recipient),
                "{}", vote
            );
            self.network.send_vote(vote_msg, vec![recipient]).await;
        }

        Ok(())
    }

    /// The function generates a VoteMsg for a given proposed_block:
    /// * add the block to the block store
    /// * then verify the voting rules
    /// * save the updated state to consensus DB
    /// * return a VoteMsg with the LedgerInfo to be committed in case the vote gathers QC.
    async fn vote_block(&mut self, proposed_block: Block) -> anyhow::Result<(Vote, Arc<PipelinedBlock>)> {
        let block_arc = self
            .block_store
            .insert_block(proposed_block)
            .await
            .context("[RoundManager] Failed to execute_and_insert the block")?;

        // Short circuit if already voted.
        ensure!(
            self.round_state.vote_sent().is_none(),
            "[RoundManager] Already vote on this round {}",
            self.round_state.current_round()
        );

        ensure!(
            !self.sync_only(),
            "[RoundManager] sync_only flag is set, stop voting"
        );

        let vote_proposal = block_arc.vote_proposal();
        let vote_result = self.safety_rules.lock().construct_and_sign_vote_two_chain(
            &vote_proposal,
            self.block_store.highest_2chain_timeout_cert().as_deref(),
        );
        let vote = vote_result.context(format!(
            "[RoundManager] SafetyRules Rejected {}",
            block_arc.block()
        ))?;
        if !block_arc.block().is_nil_block() {
            observe_block(block_arc.block().timestamp_usecs(), BlockStage::VOTED);
        }

        self.storage
            .save_vote(&vote)
            .context("[RoundManager] Fail to persist last vote")?;

        Ok((vote, block_arc))
    }

    async fn process_order_vote_msg(&mut self, order_vote_msg: OrderVoteMsg) -> anyhow::Result<()> {
        if self.onchain_config.order_vote_enabled() {
            fail_point!("consensus::process_order_vote_msg", |_| {
                Err(anyhow::anyhow!("Injected error in process_order_vote_msg"))
            });

            let order_vote = order_vote_msg.order_vote();
            debug!(
                self.new_log(LogEvent::ReceiveOrderVote)
                    .remote_peer(order_vote.author()),
                epoch = order_vote.ledger_info().epoch(),
                round = order_vote.ledger_info().round(),
                id = order_vote.ledger_info().consensus_block_id(),
            );

            if self
                .pending_order_votes
                .has_enough_order_votes(order_vote_msg.order_vote().ledger_info())
            {
                return Ok(());
            }

            let highest_ordered_round = self.block_store.sync_info().highest_ordered_round();
            let order_vote_round = order_vote_msg.order_vote().ledger_info().round();
            let li_digest = order_vote_msg.order_vote().ledger_info().hash();
            if order_vote_round > highest_ordered_round
                && order_vote_round < highest_ordered_round + 100
            {
                // If it is the first order vote received for the block, verify the QC and insert along with QC.
                // For the subsequent order votes for the same block, we don't have to verify the QC. Just inserting the
                // order vote is enough.
                let vote_reception_result = if !self.pending_order_votes.exists(&li_digest) {
                    let start = Instant::now();
                    order_vote_msg
                        .quorum_cert()
                        .verify(&self.epoch_state.verifier)
                        .context("[OrderVoteMsg QuorumCert verification failed")?;
                    counters::VERIFY_MSG
                        .with_label_values(&["order_vote_qc"])
                        .observe(start.elapsed().as_secs_f64());
                    self.pending_order_votes.insert_order_vote(
                        order_vote_msg.order_vote(),
                        &self.epoch_state.verifier,
                        Some(order_vote_msg.quorum_cert().clone()),
                    )
                } else {
                    self.pending_order_votes.insert_order_vote(
                        order_vote_msg.order_vote(),
                        &self.epoch_state.verifier,
                        None,
                    )
                };
                self.process_order_vote_reception_result(
                    vote_reception_result,
                    order_vote_msg.order_vote().author(),
                )
                .await?;
            } else {
                ORDER_VOTE_NOT_IN_RANGE.inc();
                sample!(
                    SampleRate::Duration(Duration::from_secs(1)),
                    info!(
                        "[sampled] Received an order vote not in the 100 rounds. Order vote round: {:?}, Highest ordered round: {:?}",
                        order_vote_msg.order_vote().ledger_info().round(),
                        self.block_store.sync_info().highest_ordered_round()
                    )
                );
                debug!(
                    "Received an order vote not in the next 100 rounds. Order vote round: {:?}, Highest ordered round: {:?}",
                    order_vote_msg.order_vote().ledger_info().round(),
                    self.block_store.sync_info().highest_ordered_round()
                )
            }
        }
        Ok(())
    }

    async fn create_order_vote(
        &mut self,
        block: Arc<PipelinedBlock>,
        qc: Arc<QuorumCert>,
    ) -> anyhow::Result<OrderVote> {
        let order_vote_proposal = block.order_vote_proposal(qc);
        let order_vote_result = self
            .safety_rules
            .lock()
            .construct_and_sign_order_vote(&order_vote_proposal);
        let order_vote = order_vote_result.context(format!(
            "[RoundManager] SafetyRules Rejected {} for order vote",
            block.block()
        ))?;

        fail_point!("consensus::create_invalid_order_vote", |_| {
            use aptos_crypto::bls12381;
            let faulty_order_vote = OrderVote::new_with_signature(
                order_vote.author(),
                order_vote.ledger_info().clone(),
                bls12381::Signature::dummy_signature(),
            );
            Ok(faulty_order_vote)
        });
        Ok(order_vote)
    }

    async fn broadcast_order_vote(
        &mut self,
        vote: &Vote,
        qc: Arc<QuorumCert>,
    ) -> anyhow::Result<()> {
        if let Some(proposed_block) = self.block_store.get_block(vote.vote_data().proposed().id()) {
            // Generate an order vote with ledger_info = proposed_block
            let order_vote = self
                .create_order_vote(proposed_block.clone(), qc.clone())
                .await?;
            if !proposed_block.block().is_nil_block() {
                observe_block(
                    proposed_block.block().timestamp_usecs(),
                    BlockStage::ORDER_VOTED,
                );
            }
            let order_vote_msg = OrderVoteMsg::new(order_vote, qc.as_ref().clone());
            info!(
                self.new_log(LogEvent::BroadcastOrderVote),
                "{}", order_vote_msg
            );
            self.network.broadcast_order_vote(order_vote_msg).await;
            ORDER_VOTE_BROADCASTED.inc();
        }
        Ok(())
    }

    async fn broadcast_precommit_vote(&mut self, block_info: BlockInfo, consensus_data_hash: HashValue) {
        if block_info.is_empty() {
            return;
        }
        let block_id = block_info.id();
        let author = self.proposal_generator.author();
        let safety_rules = self.safety_rules.clone();
        let network = self.network.clone();

        match self.execution_futures.entry(block_id) {
            dashmap::mapref::entry::Entry::Occupied(entry) => {
                let fut = entry.get().clone();
                tokio::spawn(async move {
                    match fut.await {
                        Ok(execution_result) => {
                            let commit_info = BlockInfo::new(
                                block_info.epoch(),
                                block_info.round(),
                                block_id,
                                execution_result.result.root_hash(),
                                execution_result.result.version(),
                                block_info.timestamp_usecs(),
                                execution_result.result.epoch_state().clone(),
                            );

                            info!("[PreExecution] broadcast commit vote for block of epoch {} round {} id {}", block_info.epoch(), block_info.round(), block_id);

                            let commit_ledger_info = LedgerInfo::new(commit_info, consensus_data_hash);
                            let signature = safety_rules.lock().sign_pre_commit_vote(commit_ledger_info.clone());
                            match signature{
                                Ok(signature) => {
                                    let commit_vote = CommitVote::new_with_signature(author, commit_ledger_info, signature);
                                    network.broadcast_commit_vote(commit_vote).await;
                                    NUM_PRE_COMMIT_VOTED_BLOCKS.inc();
                                },
                                Err(e) => {
                                    warn!("[PreExecution] Failed to sign commit vote: {:?}", e);
                                }
                            }
                        },
                        Err(e) => {
                            warn!("[PreExecution] Failed to execute block: {:?}", e);
                        }
                    };
                });
            }
            dashmap::mapref::entry::Entry::Vacant(_) => {}
        }
    }

    /// Upon new vote:
    /// 1. Ensures we're processing the vote from the same round as local round
    /// 2. Filter out votes for rounds that should not be processed by this validator (to avoid
    /// potential attacks).
    /// 2. Add the vote to the pending votes and check whether it finishes a QC.
    /// 3. Once the QC/TC successfully formed, notify the RoundState.
    pub async fn process_vote_msg(&mut self, vote_msg: VoteMsg) -> anyhow::Result<()> {
        fail_point!("consensus::process_vote_msg", |_| {
            Err(anyhow::anyhow!("Injected error in process_vote_msg"))
        });
        // Check whether this validator is a valid recipient of the vote.
        if self
            .ensure_round_and_sync_up(
                vote_msg.vote().vote_data().proposed().round(),
                vote_msg.sync_info(),
                vote_msg.vote().author(),
            )
            .await
            .context("[RoundManager] Stop processing vote")?
        {
            self.process_vote(vote_msg.vote())
                .await
                .context("[RoundManager] Add a new vote")?;
        }
        Ok(())
    }

    /// Add a vote to the pending votes.
    /// If a new QC / TC is formed then
    /// 1) fetch missing dependencies if required, and then
    /// 2) call process_certificates(), which will start a new round in return.
    async fn process_vote(&mut self, vote: &Vote) -> anyhow::Result<()> {
        let round = vote.vote_data().proposed().round();

        if vote.is_timeout() {
            info!(
                self.new_log(LogEvent::ReceiveVote)
                    .remote_peer(vote.author()),
                vote = %vote,
                epoch = vote.vote_data().proposed().epoch(),
                round = vote.vote_data().proposed().round(),
                id = vote.vote_data().proposed().id(),
                state = vote.vote_data().proposed().executed_state_id(),
                is_timeout = vote.is_timeout(),
            );
        } else {
            debug!(
                self.new_log(LogEvent::ReceiveVote)
                    .remote_peer(vote.author()),
                epoch = vote.vote_data().proposed().epoch(),
                round = vote.vote_data().proposed().round(),
                id = vote.vote_data().proposed().id(),
            );
        }

        if !self.local_config.broadcast_vote && !vote.is_timeout() {
            // Unlike timeout votes regular votes are sent to the leaders of the next round only.
            let next_round = round + 1;
            ensure!(
                self.proposer_election
                    .is_valid_proposer(self.proposal_generator.author(), next_round),
                "[RoundManager] Received {}, but I am not a valid proposer for round {}, ignore.",
                vote,
                next_round
            );
        }

        let block_id = vote.vote_data().proposed().id();
        // Check if the block already had a QC
        if self
            .block_store
            .get_quorum_cert_for_block(block_id)
            .is_some()
        {
            return Ok(());
        }
        let vote_reception_result = self
            .round_state
            .insert_vote(vote, &self.epoch_state.verifier);
        self.process_vote_reception_result(vote, vote_reception_result)
            .await
    }

    async fn process_vote_reception_result(
        &mut self,
        vote: &Vote,
        result: VoteReceptionResult,
    ) -> anyhow::Result<()> {
        let round = vote.vote_data().proposed().round();
        match result {
            VoteReceptionResult::NewQuorumCertificate(qc) => {
                if !vote.is_timeout() {
                    observe_block(
                        qc.certified_block().timestamp_usecs(),
                        BlockStage::QC_AGGREGATED,
                    );
                }
                QC_AGGREGATED_FROM_VOTES.inc();
                self.new_qc_aggregated(qc.clone(), vote.author())
                    .await
                    .context(format!(
                        "[RoundManager] Unable to process the created QC {:?}",
                        qc
                    ))?;
                if self.onchain_config.order_vote_enabled() {
                    // This check is already done in safety rules. As printing the "failed to broadcast order vote"
                    // in humio logs could sometimes look scary, we are doing the same check again here.
                    if let Some(last_sent_vote) = self.round_state.vote_sent() {
                        if let Some((two_chain_timeout, _)) = last_sent_vote.two_chain_timeout() {
                            if round <= two_chain_timeout.round() {
                                return Ok(());
                            }
                        }
                    }
                    // Broadcast order vote if the QC is successfully aggregated
                    // Even if broadcast order vote fails, the function will return Ok
                    if let Err(e) = self.broadcast_order_vote(vote, qc.clone()).await {
                        warn!(
                            "Failed to broadcast order vote for QC {:?}. Error: {:?}",
                            qc, e
                        );
                    } else {
                        if self.randomness_config.skip_non_rand_blocks() {
                            if let Some(block) = self.block_store.get_block(vote.vote_data().proposed().id()) {
                                if !block.require_randomness() {
                                    self.broadcast_precommit_vote(vote.vote_data().proposed().clone(), HashValue::zero()).await;
                                } else {
                                    self.broadcast_fast_shares(qc.certified_block()).await;
                                }
                            }
                        } else {
                            self.broadcast_fast_shares(qc.certified_block()).await;
                        }
                    }
                }
                Ok(())
            },
            VoteReceptionResult::New2ChainTimeoutCertificate(tc) => {
                self.new_2chain_tc_aggregated(tc).await
            },
            VoteReceptionResult::EchoTimeout(_) if !self.round_state.is_timeout_sent() => {
                self.process_local_timeout(round).await
            },
            VoteReceptionResult::VoteAdded(_) => {
                PROPOSAL_VOTE_ADDED.inc();
                Ok(())
            },
            VoteReceptionResult::EchoTimeout(_) | VoteReceptionResult::DuplicateVote => Ok(()),
            e => Err(anyhow::anyhow!("{:?}", e)),
        }
    }

    async fn process_timeout_reception_result(
        &mut self,
        timeout: &RoundTimeout,
        result: VoteReceptionResult,
    ) -> anyhow::Result<()> {
        let round = timeout.round();
        match result {
            VoteReceptionResult::New2ChainTimeoutCertificate(tc) => {
                self.new_2chain_tc_aggregated(tc).await
            },
            VoteReceptionResult::EchoTimeout(_) if !self.round_state.is_timeout_sent() => {
                self.process_local_timeout(round).await
            },
            VoteReceptionResult::VoteAdded(_) | VoteReceptionResult::EchoTimeout(_) => Ok(()),
            result @ VoteReceptionResult::NewQuorumCertificate(_)
            | result @ VoteReceptionResult::DuplicateVote => {
                bail!("Unexpected result from timeout processing: {:?}", result);
            },
            e => Err(anyhow::anyhow!("{:?}", e)),
        }
    }

    pub async fn process_round_timeout_msg(
        &mut self,
        round_timeout_msg: RoundTimeoutMsg,
    ) -> anyhow::Result<()> {
        fail_point!("consensus::process_round_timeout_msg", |_| {
            Err(anyhow::anyhow!(
                "Injected error in process_round_timeout_msg"
            ))
        });
        // Check whether this validator is a valid recipient of the vote.
        if self
            .ensure_round_and_sync_up(
                round_timeout_msg.round(),
                round_timeout_msg.sync_info(),
                round_timeout_msg.author(),
            )
            .await
            .context("[RoundManager] Stop processing vote")?
        {
            self.process_round_timeout(round_timeout_msg.timeout())
                .await
                .context("[RoundManager] Add a new timeout")?;
        }
        Ok(())
    }

    async fn process_round_timeout(&mut self, timeout: RoundTimeout) -> anyhow::Result<()> {
        info!(
            self.new_log(LogEvent::ReceiveRoundTimeout)
                .remote_peer(timeout.author()),
            vote = %timeout,
            epoch = timeout.epoch(),
            round = timeout.round(),
        );

        let vote_reception_result = self
            .round_state
            .insert_round_timeout(&timeout, &self.epoch_state.verifier);
        self.process_timeout_reception_result(&timeout, vote_reception_result)
            .await
    }

    async fn process_order_vote_reception_result(
        &mut self,
        result: OrderVoteReceptionResult,
        preferred_peer: Author,
    ) -> anyhow::Result<()> {
        match result {
            OrderVoteReceptionResult::NewLedgerInfoWithSignatures((
                verified_qc,
                ledger_info_with_signatures,
            )) => {
                self.new_ordered_cert(
                    WrappedLedgerInfo::new(VoteData::dummy(), ledger_info_with_signatures),
                    verified_qc,
                    preferred_peer,
                )
                .await
            },
            OrderVoteReceptionResult::VoteAdded(_) => {
                ORDER_VOTE_ADDED.inc();
                Ok(())
            },
            e => {
                ORDER_VOTE_OTHER_ERRORS.inc();
                Err(anyhow::anyhow!("{:?}", e))
            },
        }
    }

    async fn new_qc_aggregated(
        &mut self,
        qc: Arc<QuorumCert>,
        preferred_peer: Author,
    ) -> anyhow::Result<()> {
        let result = self
            .block_store
            .insert_quorum_cert(&qc, &mut self.create_block_retriever(preferred_peer))
            .await
            .context("[RoundManager] Failed to process a newly aggregated QC");
        self.process_certificates().await?;
        result
    }

    async fn new_qc_from_order_vote_msg(
        &mut self,
        verified_qc: Arc<QuorumCert>,
        preferred_peer: Author,
    ) -> anyhow::Result<()> {
        match self
            .block_store
            .need_fetch_for_quorum_cert(verified_qc.as_ref())
        {
            NeedFetchResult::QCAlreadyExist => Ok(()),
            NeedFetchResult::QCBlockExist => {
                // If the block is already in the block store, but QC isn't available in the block store, insert QC.
                let result = self
                    .block_store
                    .insert_quorum_cert(
                        verified_qc.as_ref(),
                        &mut self.create_block_retriever(preferred_peer),
                    )
                    .await
                    .context("[RoundManager] Failed to process the QC from order vote msg");
                self.process_certificates().await?;
                result
            },
            NeedFetchResult::NeedFetch => {
                // If the block doesn't exist, we could ideally do sync up based on the qc.
                // But this could trigger fetching a lot of past blocks in case the node is lagging behind.
                // So, we just log a warning here to avoid a long sequence of block fetchs.
                // One of the subsequence syncinfo messages will trigger the block fetch or state sync if required.
                ORDER_CERT_CREATED_WITHOUT_BLOCK_IN_BLOCK_STORE.inc();
                sample!(
                    SampleRate::Duration(Duration::from_millis(200)),
                    info!(
                        "Ordered certificate created without block in block store: {:?}",
                        verified_qc.certified_block()
                    );
                );
                Err(anyhow::anyhow!(
                    "Ordered certificate created without block in block store"
                ))
            },
            NeedFetchResult::QCRoundBeforeRoot => {
                Err(anyhow::anyhow!("Ordered certificate is old"))
            },
        }
    }

    // Insert ordered certificate formed by aggregating order votes
    async fn new_ordered_cert(
        &mut self,
        ordered_cert: WrappedLedgerInfo,
        verified_qc: Arc<QuorumCert>,
        preferred_peer: Author,
    ) -> anyhow::Result<()> {
        self.new_qc_from_order_vote_msg(verified_qc, preferred_peer)
            .await?;

        // If the block and qc now exist in the quorum store, insert the ordered cert
        let result = self
            .block_store
            .insert_ordered_cert(&ordered_cert)
            .await
            .context("[RoundManager] Failed to process a new OrderCert formed by order votes");
        self.process_certificates().await?;
        result
    }

    async fn new_2chain_tc_aggregated(
        &mut self,
        tc: Arc<TwoChainTimeoutCertificate>,
    ) -> anyhow::Result<()> {
        let result = self
            .block_store
            .insert_2chain_timeout_certificate(tc)
            .context("[RoundManager] Failed to process a newly aggregated 2-chain TC");
        self.process_certificates().await?;
        result
    }

    /// To jump start new round with the current certificates we have.
    pub async fn init(&mut self, last_vote_sent: Option<Vote>) {
        let epoch_state = self.epoch_state.clone();
        let new_round_event = self
            .round_state
            .process_certificates(self.block_store.sync_info(), &epoch_state.verifier)
            .expect("Can not jump start a round_state from existing certificates.");
        if let Some(vote) = last_vote_sent {
            self.round_state.record_vote(vote);
        }
        if let Err(e) = self.process_new_round_event(new_round_event).await {
            warn!(error = ?e, "[RoundManager] Error during start");
        }
    }

    /// Inspect the current consensus state.
    #[cfg(test)]
    pub fn consensus_state(&mut self) -> ConsensusState {
        self.safety_rules.lock().consensus_state().unwrap()
    }

    #[cfg(test)]
    pub fn set_safety_rules(&mut self, safety_rules: Arc<Mutex<MetricsSafetyRules>>) {
        self.safety_rules = safety_rules
    }

    pub fn round_state(&self) -> &RoundState {
        &self.round_state
    }

    fn new_log(&self, event: LogEvent) -> LogSchema {
        Self::new_log_with_round_epoch(
            event,
            self.round_state().current_round(),
            self.epoch_state.epoch,
        )
    }

    fn new_log_with_round_epoch(event: LogEvent, round: Round, epoch: u64) -> LogSchema {
        LogSchema::new(event).round(round).epoch(epoch)
    }

    /// Mainloop of processing messages.
    #[allow(clippy::unwrap_used)]
    pub async fn start(
        mut self,
        mut event_rx: aptos_channel::Receiver<
            (Author, Discriminant<VerifiedEvent>),
            (Author, VerifiedEvent),
        >,
        mut buffered_proposal_rx: aptos_channel::Receiver<Author, VerifiedEvent>,
        close_rx: oneshot::Receiver<oneshot::Sender<()>>,
    ) {
        info!(epoch = self.epoch_state.epoch, "RoundManager started");
        let mut close_rx = close_rx.into_stream();
        loop {
            tokio::select! {
                biased;
                close_req = close_rx.select_next_some() => {
                    if let Ok(ack_sender) = close_req {
                        ack_sender.send(()).expect("[RoundManager] Fail to ack shutdown");
                    }
                    break;
                }
                proposal = buffered_proposal_rx.select_next_some() => {
                    let mut proposals = vec![proposal];
                    while let Some(Some(proposal)) = buffered_proposal_rx.next().now_or_never() {
                        proposals.push(proposal);
                    }
                    let get_round = |event: &VerifiedEvent| {
                        match event {
                            VerifiedEvent::ProposalMsg(p) => p.proposal().round(),
                            VerifiedEvent::VerifiedProposalMsg(p) => p.round(),
                            unexpected_event => unreachable!("Unexpected event {:?}", unexpected_event),
                        }
                    };
                    proposals.sort_by_key(get_round);
                    // If the first proposal is not for the next round, we only process the last proposal.
                    // to avoid going through block retrieval of many garbage collected rounds.
                    if self.round_state.current_round() + 1 < get_round(&proposals[0]) {
                        proposals = vec![proposals.pop().unwrap()];
                    }
                    for proposal in proposals {
                        let result = match proposal {
                            VerifiedEvent::ProposalMsg(proposal_msg) => {
                                monitor!(
                                    "process_proposal",
                                    self.process_proposal_msg(*proposal_msg).await
                                )
                            }
                            VerifiedEvent::VerifiedProposalMsg(proposal_msg) => {
                                monitor!(
                                    "process_verified_proposal",
                                    self.process_delayed_proposal_msg(*proposal_msg).await
                                )
                            }
                            unexpected_event => unreachable!("Unexpected event: {:?}", unexpected_event),
                        };
                        let round_state = self.round_state();
                        match result {
                            Ok(_) => trace!(RoundStateLogSchema::new(round_state)),
                            Err(e) => {
                                counters::ERROR_COUNT.inc();
                                warn!(kind = error_kind(&e), RoundStateLogSchema::new(round_state), "Error: {:#}", e);
                            }
                        }
                    }
                },
                Some((result, block, start_time)) = self.futures.next() => {
                    let elapsed = start_time.elapsed().as_secs_f64();
                    let id = block.id();
                    match result {
                        Ok(()) => {
                            counters::CONSENSUS_PROPOSAL_PAYLOAD_FETCH_DURATION.with_label_values(&["success"]).observe(elapsed);
                            if let Err(e) = monitor!("payload_fetch_proposal_process", self.check_backpressure_and_process_proposal(block)).await {
                                warn!("failed process proposal after payload fetch for block {}: {}", id, e);
                            }
                        },
                        Err(err) => {
                            counters::CONSENSUS_PROPOSAL_PAYLOAD_FETCH_DURATION.with_label_values(&["error"]).observe(elapsed);
                            warn!("unable to fetch payload for block {}: {}", id, err);
                        },
                    };
                },
                (peer_id, event) = event_rx.select_next_some() => {
                    let result = match event {
                        VerifiedEvent::VoteMsg(vote_msg) => {
                            monitor!("process_vote", self.process_vote_msg(*vote_msg).await)
                        }
                        VerifiedEvent::RoundTimeoutMsg(timeout_msg) => {
                            monitor!("process_round_timeout", self.process_round_timeout_msg(*timeout_msg).await)
                        }
                        VerifiedEvent::OrderVoteMsg(order_vote_msg) => {
                            monitor!("process_order_vote", self.process_order_vote_msg(*order_vote_msg).await)
                        }
                        VerifiedEvent::UnverifiedSyncInfo(sync_info) => {
                            monitor!(
                                "process_sync_info",
                                self.process_sync_info_msg(*sync_info, peer_id).await
                            )
                        }
                        VerifiedEvent::LocalTimeout(round) => monitor!(
                            "process_local_timeout",
                            self.process_local_timeout(round).await
                        ),
                        unexpected_event => unreachable!("Unexpected event: {:?}", unexpected_event),
                    }
                    .with_context(|| format!("from peer {}", peer_id));

                    let round_state = self.round_state();
                    match result {
                        Ok(_) => trace!(RoundStateLogSchema::new(round_state)),
                        Err(e) => {
                            counters::ERROR_COUNT.inc();
                            warn!(kind = error_kind(&e), RoundStateLogSchema::new(round_state), "Error: {:#}", e);
                        }
                    }
                },
            }
        }
        info!(epoch = self.epoch_state.epoch, "RoundManager stopped");
    }

    #[cfg(feature = "failpoints")]
    fn check_whether_to_inject_reconfiguration_error() -> bool {
        fail_point!("consensus::inject_reconfiguration_error", |_| true);
        false
    }

    /// Given R1 <- B2 if R1 has the reconfiguration txn, we inject error on B2 if R1.round + 1 = B2.round
    /// Direct suffix is checked by parent.has_reconfiguration && !parent.parent.has_reconfiguration
    /// The error is injected by sending proposals to half of the validators to force a timeout.
    ///
    /// It's only enabled with fault injection (failpoints feature).
    #[cfg(feature = "failpoints")]
    async fn attempt_to_inject_reconfiguration_error(
        epoch_state: Arc<EpochState>,
        network: Arc<NetworkSender>,
        proposal_msg: &ProposalMsg,
    ) -> anyhow::Result<()> {
        let block_data = proposal_msg.proposal().block_data();
        let direct_suffix = block_data.is_reconfiguration_suffix()
            && !block_data
                .quorum_cert()
                .parent_block()
                .has_reconfiguration();
        let continuous_round =
            block_data.round() == block_data.quorum_cert().certified_block().round() + 1;
        let should_inject = direct_suffix && continuous_round;
        if should_inject {
            let mut half_peers: Vec<_> = epoch_state
                .verifier
                .get_ordered_account_addresses_iter()
                .collect();
            half_peers.truncate(half_peers.len() / 2);
            network
                .send_proposal(proposal_msg.clone(), half_peers)
                .await;
            Err(anyhow::anyhow!("Injected error in reconfiguration suffix"))
        } else {
            Ok(())
        }
    }
}<|MERGE_RESOLUTION|>--- conflicted
+++ resolved
@@ -233,12 +233,9 @@
     futures: FuturesUnordered<
         Pin<Box<dyn Future<Output = (anyhow::Result<()>, Block, Instant)> + Send>>,
     >,
-<<<<<<< HEAD
+    proposal_status_tracker: Arc<dyn TPastProposalStatusTracker>,
     execution_futures: Arc<DashMap<HashValue, SyncStateComputeResultFut>>,
     consensus_publisher: Option<Arc<ConsensusPublisher>>,
-=======
-    proposal_status_tracker: Arc<dyn TPastProposalStatusTracker>,
->>>>>>> b2781bff
 }
 
 impl RoundManager {
@@ -258,12 +255,9 @@
         randomness_config: OnChainRandomnessConfig,
         jwk_consensus_config: OnChainJWKConsensusConfig,
         fast_rand_config: Option<RandConfig>,
-<<<<<<< HEAD
+        proposal_status_tracker: Arc<dyn TPastProposalStatusTracker>,
         execution_futures: Arc<DashMap<HashValue, SyncStateComputeResultFut>>,
         consensus_publisher: Option<Arc<ConsensusPublisher>>,
-=======
-        proposal_status_tracker: Arc<dyn TPastProposalStatusTracker>,
->>>>>>> b2781bff
     ) -> Self {
         // when decoupled execution is false,
         // the counter is still static.
@@ -294,12 +288,9 @@
             pending_order_votes: PendingOrderVotes::new(),
             blocks_with_broadcasted_fast_shares: LruCache::new(5),
             futures: FuturesUnordered::new(),
-<<<<<<< HEAD
+            proposal_status_tracker,
             execution_futures,
             consensus_publisher,
-=======
-            proposal_status_tracker,
->>>>>>> b2781bff
         }
     }
 
