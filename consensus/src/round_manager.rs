// Copyright © Aptos Foundation
// Parts of the project are originally copyright © Meta Platforms, Inc.
// SPDX-License-Identifier: Apache-2.0

use crate::{
    block_storage::{
        tracing::{observe_block, BlockStage},
        BlockReader, BlockRetriever, BlockStore, NeedFetchResult,
    }, consensus_observer::{network::observer_message::ConsensusObserverMessage, publisher::consensus_publisher::ConsensusPublisher}, counters::{
        self, NUM_PRE_COMMIT_VOTED_BLOCKS, ORDER_CERT_CREATED_WITHOUT_BLOCK_IN_BLOCK_STORE, ORDER_VOTE_ADDED, ORDER_VOTE_BROADCASTED, ORDER_VOTE_NOT_IN_RANGE, ORDER_VOTE_OTHER_ERRORS, PROPOSAL_VOTE_ADDED, PROPOSAL_VOTE_BROADCASTED, PROPOSED_VTXN_BYTES, PROPOSED_VTXN_COUNT, QC_AGGREGATED_FROM_VOTES, SYNC_INFO_RECEIVED_WITH_NEWER_CERT
    }, error::{error_kind, VerifyError}, liveness::{
        proposal_generator::ProposalGenerator,
        proposal_status_tracker::TPastProposalStatusTracker,
        proposer_election::ProposerElection,
        round_state::{NewRoundEvent, NewRoundReason, RoundState, RoundStateLogSchema},
        unequivocal_proposer_election::UnequivocalProposerElection,
<<<<<<< HEAD
    }, logging::{LogEvent, LogSchema}, metrics_safety_rules::MetricsSafetyRules, monitor, network::NetworkSender, network_interface::ConsensusMsg, pending_order_votes::{OrderVoteReceptionResult, PendingOrderVotes}, pending_votes::VoteReceptionResult, persistent_liveness_storage::PersistentLivenessStorage, quorum_store::types::BatchMsg, rand::rand_gen::types::{FastShare, RandConfig, Share, TShare}, state_computer::SyncStateComputeResultFut, util::is_vtxn_expected
=======
    },
    logging::{LogEvent, LogSchema},
    metrics_safety_rules::MetricsSafetyRules,
    monitor,
    network::NetworkSender,
    network_interface::ConsensusMsg,
    pending_order_votes::{OrderVoteReceptionResult, PendingOrderVotes},
    pending_votes::{VoteReceptionResult, VoteStatus},
    persistent_liveness_storage::PersistentLivenessStorage,
    quorum_store::types::BatchMsg,
    rand::rand_gen::types::{FastShare, RandConfig, Share, TShare},
    util::is_vtxn_expected,
>>>>>>> 36b352ac
};
use anyhow::{bail, ensure, Context};
use aptos_channels::aptos_channel;
use aptos_config::config::ConsensusConfig;
use aptos_consensus_types::{
<<<<<<< HEAD
    block::{self, Block}, block_data::BlockType, common::{Author, Round}, order_vote_msg::OrderVoteMsg, pipeline::commit_vote::CommitVote, pipelined_block::PipelinedBlock, proof_of_store::{ProofCache, ProofOfStoreMsg, SignedBatchInfoMsg}, proposal_msg::ProposalMsg, quorum_cert::QuorumCert, sync_info::SyncInfo, timeout_2chain::TwoChainTimeoutCertificate, vote::Vote, vote_data::VoteData, vote_msg::VoteMsg, wrapped_ledger_info::WrappedLedgerInfo
=======
    block::Block,
    block_data::BlockType,
    common::{Author, Round},
    order_vote::OrderVote,
    order_vote_msg::OrderVoteMsg,
    pipelined_block::PipelinedBlock,
    proof_of_store::{ProofCache, ProofOfStoreMsg, SignedBatchInfoMsg},
    proposal_msg::ProposalMsg,
    quorum_cert::QuorumCert,
    round_timeout::{RoundTimeout, RoundTimeoutMsg, RoundTimeoutReason},
    sync_info::SyncInfo,
    timeout_2chain::{TwoChainTimeout, TwoChainTimeoutCertificate},
    vote::Vote,
    vote_data::VoteData,
    vote_msg::VoteMsg,
    wrapped_ledger_info::WrappedLedgerInfo,
>>>>>>> 36b352ac
};
use aptos_crypto::{hash::CryptoHash, HashValue};
use aptos_executor_types::ExecutorError;
use aptos_infallible::{checked, duration_since_epoch, Mutex};
use aptos_logger::prelude::*;
#[cfg(test)]
use aptos_safety_rules::ConsensusState;
use aptos_safety_rules::TSafetyRules;
use aptos_types::{
    aggregate_signature::PartialSignatures, block_info::BlockInfo, epoch_state::EpochState, ledger_info::{LedgerInfo, LedgerInfoWithSignatures}, on_chain_config::{
        OnChainConsensusConfig, OnChainJWKConsensusConfig, OnChainRandomnessConfig,
        ValidatorTxnConfig,
    }, randomness::RandMetadata, validator_verifier::ValidatorVerifier, PeerId
};
use dashmap::DashMap;
use fail::fail_point;
use futures::{channel::oneshot, pin_mut, stream::FuturesUnordered, task::noop_waker, Future, FutureExt, StreamExt};
use lru::LruCache;
use serde::Serialize;
use std::{borrow::Borrow, mem::Discriminant, ops::Deref, pin::Pin, sync::Arc, task::{self, Poll}, time::Duration};
use tokio::{
    sync::oneshot as TokioOneshot,
    time::{sleep, Instant},
};

#[derive(Debug, Serialize, Clone)]
pub enum UnverifiedEvent {
    ProposalMsg(Box<ProposalMsg>),
    VoteMsg(Box<VoteMsg>),
    RoundTimeoutMsg(Box<RoundTimeoutMsg>),
    OrderVoteMsg(Box<OrderVoteMsg>),
    SyncInfo(Box<SyncInfo>),
    BatchMsg(Box<BatchMsg>),
    SignedBatchInfo(Box<SignedBatchInfoMsg>),
    ProofOfStoreMsg(Box<ProofOfStoreMsg>),
}

pub const BACK_PRESSURE_POLLING_INTERVAL_MS: u64 = 10;

impl UnverifiedEvent {
    pub fn verify(
        self,
        peer_id: PeerId,
        validator: &ValidatorVerifier,
        proof_cache: &ProofCache,
        quorum_store_enabled: bool,
        self_message: bool,
        max_num_batches: usize,
        max_batch_expiry_gap_usecs: u64,
    ) -> Result<VerifiedEvent, VerifyError> {
        let start_time = Instant::now();
        Ok(match self {
            //TODO: no need to sign and verify the proposal
            UnverifiedEvent::ProposalMsg(p) => {
                if !self_message {
                    p.verify(validator, proof_cache, quorum_store_enabled)?;
                    counters::VERIFY_MSG
                        .with_label_values(&["proposal"])
                        .observe(start_time.elapsed().as_secs_f64());
                }
                VerifiedEvent::ProposalMsg(p)
            },
            UnverifiedEvent::VoteMsg(v) => {
                if !self_message {
                    v.verify(validator)?;
                    counters::VERIFY_MSG
                        .with_label_values(&["vote"])
                        .observe(start_time.elapsed().as_secs_f64());
                }
                VerifiedEvent::VoteMsg(v)
            },
            UnverifiedEvent::RoundTimeoutMsg(v) => {
                if !self_message {
                    v.verify(validator)?;
                    counters::VERIFY_MSG
                        .with_label_values(&["timeout"])
                        .observe(start_time.elapsed().as_secs_f64());
                }
                VerifiedEvent::RoundTimeoutMsg(v)
            },
            UnverifiedEvent::OrderVoteMsg(v) => {
                if !self_message {
                    v.verify_order_vote(validator)?;
                    counters::VERIFY_MSG
                        .with_label_values(&["order_vote"])
                        .observe(start_time.elapsed().as_secs_f64());
                }
                VerifiedEvent::OrderVoteMsg(v)
            },
            // sync info verification is on-demand (verified when it's used)
            UnverifiedEvent::SyncInfo(s) => VerifiedEvent::UnverifiedSyncInfo(s),
            UnverifiedEvent::BatchMsg(b) => {
                if !self_message {
                    b.verify(peer_id, max_num_batches)?;
                    counters::VERIFY_MSG
                        .with_label_values(&["batch"])
                        .observe(start_time.elapsed().as_secs_f64());
                }
                VerifiedEvent::BatchMsg(b)
            },
            UnverifiedEvent::SignedBatchInfo(sd) => {
                if !self_message {
                    sd.verify(
                        peer_id,
                        max_num_batches,
                        max_batch_expiry_gap_usecs,
                        validator,
                    )?;
                    counters::VERIFY_MSG
                        .with_label_values(&["signed_batch"])
                        .observe(start_time.elapsed().as_secs_f64());
                }
                VerifiedEvent::SignedBatchInfo(sd)
            },
            UnverifiedEvent::ProofOfStoreMsg(p) => {
                if !self_message {
                    p.verify(max_num_batches, validator, proof_cache)?;
                    counters::VERIFY_MSG
                        .with_label_values(&["proof_of_store"])
                        .observe(start_time.elapsed().as_secs_f64());
                }
                VerifiedEvent::ProofOfStoreMsg(p)
            },
        })
    }

    pub fn epoch(&self) -> anyhow::Result<u64> {
        match self {
            UnverifiedEvent::ProposalMsg(p) => Ok(p.epoch()),
            UnverifiedEvent::VoteMsg(v) => Ok(v.epoch()),
            UnverifiedEvent::OrderVoteMsg(v) => Ok(v.epoch()),
            UnverifiedEvent::SyncInfo(s) => Ok(s.epoch()),
            UnverifiedEvent::BatchMsg(b) => b.epoch(),
            UnverifiedEvent::SignedBatchInfo(sd) => sd.epoch(),
            UnverifiedEvent::ProofOfStoreMsg(p) => p.epoch(),
            UnverifiedEvent::RoundTimeoutMsg(t) => Ok(t.epoch()),
        }
    }
}

impl From<ConsensusMsg> for UnverifiedEvent {
    fn from(value: ConsensusMsg) -> Self {
        match value {
            ConsensusMsg::ProposalMsg(m) => UnverifiedEvent::ProposalMsg(m),
            ConsensusMsg::VoteMsg(m) => UnverifiedEvent::VoteMsg(m),
            ConsensusMsg::OrderVoteMsg(m) => UnverifiedEvent::OrderVoteMsg(m),
            ConsensusMsg::SyncInfo(m) => UnverifiedEvent::SyncInfo(m),
            ConsensusMsg::BatchMsg(m) => UnverifiedEvent::BatchMsg(m),
            ConsensusMsg::SignedBatchInfo(m) => UnverifiedEvent::SignedBatchInfo(m),
            ConsensusMsg::ProofOfStoreMsg(m) => UnverifiedEvent::ProofOfStoreMsg(m),
            ConsensusMsg::RoundTimeoutMsg(m) => UnverifiedEvent::RoundTimeoutMsg(m),
            _ => unreachable!("Unexpected conversion"),
        }
    }
}

#[derive(Debug)]
pub enum VerifiedEvent {
    // network messages
    ProposalMsg(Box<ProposalMsg>),
    VerifiedProposalMsg(Box<Block>),
    VoteMsg(Box<VoteMsg>),
    RoundTimeoutMsg(Box<RoundTimeoutMsg>),
    OrderVoteMsg(Box<OrderVoteMsg>),
    UnverifiedSyncInfo(Box<SyncInfo>),
    BatchMsg(Box<BatchMsg>),
    SignedBatchInfo(Box<SignedBatchInfoMsg>),
    ProofOfStoreMsg(Box<ProofOfStoreMsg>),
    // local messages
    LocalTimeout(Round),
    // Shutdown the NetworkListener
    Shutdown(TokioOneshot::Sender<()>),
}

#[cfg(test)]
#[path = "round_manager_test.rs"]
mod round_manager_test;

#[cfg(feature = "fuzzing")]
#[path = "round_manager_fuzzing.rs"]
pub mod round_manager_fuzzing;

/// Consensus SMR is working in an event based fashion: RoundManager is responsible for
/// processing the individual events (e.g., process_new_round, process_proposal, process_vote,
/// etc.). It is exposing the async processing functions for each event type.
/// The caller is responsible for running the event loops and driving the execution via some
/// executors.
pub struct RoundManager {
    epoch_state: Arc<EpochState>,
    block_store: Arc<BlockStore>,
    round_state: RoundState,
    proposer_election: Arc<UnequivocalProposerElection>,
    proposal_generator: Arc<ProposalGenerator>,
    safety_rules: Arc<Mutex<MetricsSafetyRules>>,
    network: Arc<NetworkSender>,
    storage: Arc<dyn PersistentLivenessStorage>,
    onchain_config: OnChainConsensusConfig,
    vtxn_config: ValidatorTxnConfig,
    buffered_proposal_tx: aptos_channel::Sender<Author, VerifiedEvent>,
    local_config: ConsensusConfig,
    randomness_config: OnChainRandomnessConfig,
    jwk_consensus_config: OnChainJWKConsensusConfig,
    fast_rand_config: Option<RandConfig>,
    // Stores the order votes from all the rounds above highest_ordered_round
    pending_order_votes: PendingOrderVotes,
    // Round manager broadcasts fast shares when forming a QC or when receiving a proposal.
    // To avoid duplicate broadcasts for the same block, we keep track of blocks for
    // which we recently broadcasted fast shares.
    blocks_with_broadcasted_fast_shares: LruCache<HashValue, ()>,
    futures: FuturesUnordered<
        Pin<Box<dyn Future<Output = (anyhow::Result<()>, Block, Instant)> + Send>>,
    >,
<<<<<<< HEAD
    execution_futures: Arc<DashMap<HashValue, SyncStateComputeResultFut>>,
    consensus_publisher: Option<Arc<ConsensusPublisher>>,
=======
    proposal_status_tracker: Arc<dyn TPastProposalStatusTracker>,
>>>>>>> 36b352ac
}

impl RoundManager {
    #[allow(clippy::too_many_arguments)]
    pub fn new(
        epoch_state: Arc<EpochState>,
        block_store: Arc<BlockStore>,
        round_state: RoundState,
        proposer_election: Arc<dyn ProposerElection + Send + Sync>,
        proposal_generator: ProposalGenerator,
        safety_rules: Arc<Mutex<MetricsSafetyRules>>,
        network: Arc<NetworkSender>,
        storage: Arc<dyn PersistentLivenessStorage>,
        onchain_config: OnChainConsensusConfig,
        buffered_proposal_tx: aptos_channel::Sender<Author, VerifiedEvent>,
        local_config: ConsensusConfig,
        randomness_config: OnChainRandomnessConfig,
        jwk_consensus_config: OnChainJWKConsensusConfig,
        fast_rand_config: Option<RandConfig>,
<<<<<<< HEAD
        execution_futures: Arc<DashMap<HashValue, SyncStateComputeResultFut>>,
        consensus_publisher: Option<Arc<ConsensusPublisher>>,
=======
        proposal_status_tracker: Arc<dyn TPastProposalStatusTracker>,
>>>>>>> 36b352ac
    ) -> Self {
        // when decoupled execution is false,
        // the counter is still static.
        counters::OP_COUNTERS
            .gauge("sync_only")
            .set(local_config.sync_only as i64);
        counters::OP_COUNTERS
            .gauge("decoupled_execution")
            .set(onchain_config.decoupled_execution() as i64);
        let vtxn_config = onchain_config.effective_validator_txn_config();
        debug!("vtxn_config={:?}", vtxn_config);
        Self {
            epoch_state,
            block_store,
            round_state,
            proposer_election: Arc::new(UnequivocalProposerElection::new(proposer_election)),
            proposal_generator: Arc::new(proposal_generator),
            safety_rules,
            network,
            storage,
            onchain_config,
            vtxn_config,
            buffered_proposal_tx,
            local_config,
            randomness_config,
            jwk_consensus_config,
            fast_rand_config,
            pending_order_votes: PendingOrderVotes::new(),
            blocks_with_broadcasted_fast_shares: LruCache::new(5),
            futures: FuturesUnordered::new(),
<<<<<<< HEAD
            execution_futures,
            consensus_publisher,
=======
            proposal_status_tracker,
>>>>>>> 36b352ac
        }
    }

    // TODO: Evaluate if creating a block retriever is slow and cache this if needed.
    fn create_block_retriever(&self, author: Author) -> BlockRetriever {
        BlockRetriever::new(
            self.network.clone(),
            author,
            self.epoch_state
                .verifier
                .get_ordered_account_addresses_iter()
                .collect(),
            self.local_config
                .max_blocks_per_sending_request(self.onchain_config.quorum_store_enabled()),
            self.block_store.pending_blocks(),
        )
    }

    /// Leader:
    ///
    /// This event is triggered by a new quorum certificate at the previous round or a
    /// timeout certificate at the previous round.  In either case, if this replica is the new
    /// proposer for this round, it is ready to propose and guarantee that it can create a proposal
    /// that all honest replicas can vote for.  While this method should only be invoked at most
    /// once per round, we ensure that only at most one proposal can get generated per round to
    /// avoid accidental equivocation of proposals.
    ///
    /// Replica:
    ///
    /// Do nothing
    async fn process_new_round_event(
        &mut self,
        new_round_event: NewRoundEvent,
    ) -> anyhow::Result<()> {
        counters::CURRENT_ROUND.set(new_round_event.round as i64);
        counters::ROUND_TIMEOUT_MS.set(new_round_event.timeout.as_millis() as i64);
        match new_round_event.reason {
            NewRoundReason::QCReady => {
                counters::QC_ROUNDS_COUNT.inc();
            },
            NewRoundReason::Timeout(_) => {
                counters::TIMEOUT_ROUNDS_COUNT.inc();
            },
        };
        info!(
            self.new_log(LogEvent::NewRound),
            reason = new_round_event.reason
        );
        self.pending_order_votes
            .garbage_collect(self.block_store.sync_info().highest_ordered_round());

        self.proposal_status_tracker
            .push(new_round_event.reason.clone());

        if self
            .proposer_election
            .is_valid_proposer(self.proposal_generator.author(), new_round_event.round)
        {
            let epoch_state = self.epoch_state.clone();
            let network = self.network.clone();
            let sync_info = self.block_store.sync_info();
            let proposal_generator = self.proposal_generator.clone();
            let safety_rules = self.safety_rules.clone();
            let proposer_election = self.proposer_election.clone();
            tokio::spawn(async move {
                if let Err(e) = Self::generate_and_send_proposal(
                    epoch_state,
                    new_round_event,
                    network,
                    sync_info,
                    proposal_generator,
                    safety_rules,
                    proposer_election,
                )
                .await
                {
                    warn!("Error generating and sending proposal: {}", e);
                }
            });
        }
        Ok(())
    }

    async fn generate_and_send_proposal(
        epoch_state: Arc<EpochState>,
        new_round_event: NewRoundEvent,
        network: Arc<NetworkSender>,
        sync_info: SyncInfo,
        proposal_generator: Arc<ProposalGenerator>,
        safety_rules: Arc<Mutex<MetricsSafetyRules>>,
        proposer_election: Arc<dyn ProposerElection + Send + Sync>,
    ) -> anyhow::Result<()> {
        Self::log_collected_vote_stats(epoch_state.clone(), &new_round_event);
        let proposal_msg = Self::generate_proposal(
            epoch_state.clone(),
            new_round_event,
            sync_info,
            network.clone(),
            proposal_generator,
            safety_rules,
            proposer_election,
        )
        .await?;
        #[cfg(feature = "failpoints")]
        {
            if Self::check_whether_to_inject_reconfiguration_error() {
                Self::attempt_to_inject_reconfiguration_error(
                    epoch_state,
                    network.clone(),
                    &proposal_msg,
                )
                .await?;
            }
        };
        network.broadcast_proposal(proposal_msg).await;
        counters::PROPOSALS_COUNT.inc();
        Ok(())
    }

    fn log_collected_vote_stats(epoch_state: Arc<EpochState>, new_round_event: &NewRoundEvent) {
        let prev_round_votes_for_li = new_round_event
            .prev_round_votes
            .iter()
            .map(|(_, vote_status)| {
                let all_voters = match vote_status {
                    VoteStatus::EnoughVotes(li_with_sig) => epoch_state
                        .verifier
                        .aggregate_signature_authors(li_with_sig.signatures()),
                    VoteStatus::NotEnoughVotes(li_with_sig) => {
                        li_with_sig.all_voters().collect::<Vec<_>>()
                    },
                };
                let (voting_power, votes): (Vec<_>, Vec<_>) = all_voters
                    .into_iter()
                    .map(|author| {
                        epoch_state
                            .verifier
                            .get_voting_power(author)
                            .map(|voting_power| (voting_power as u128, 1))
                            .unwrap_or((0u128, 0))
                    })
                    .unzip();
                (voting_power.iter().sum(), votes.iter().sum())
            })
            .collect::<Vec<(u128, usize)>>();

        let (max_voting_power, max_num_votes) = prev_round_votes_for_li
            .iter()
            .max()
            .cloned()
            .unwrap_or((0, 0));

        let (voting_powers, votes_counts): (Vec<_>, Vec<_>) =
            prev_round_votes_for_li.iter().cloned().unzip();
        let conflicting_voting_power = voting_powers.into_iter().sum::<u128>() - max_voting_power;
        let conflicting_num_votes = votes_counts.into_iter().sum::<usize>() - max_num_votes;

        let (timeout_voting_power, timeout_num_votes) = new_round_event
            .prev_round_timeout_votes
            .as_ref()
            .map(|timeout_votes| {
                let (voting_power, votes): (Vec<_>, Vec<_>) = timeout_votes
                    .signers()
                    .map(|author| {
                        epoch_state
                            .verifier
                            .get_voting_power(author)
                            .map(|voting_power| (voting_power as u128, 1))
                            .unwrap_or((0u128, 0))
                    })
                    .unzip();
                (voting_power.iter().sum(), votes.iter().sum())
            })
            .unwrap_or((0, 0));

        counters::PROPOSER_COLLECTED_ROUND_COUNT.inc();
        counters::PROPOSER_COLLECTED_MOST_VOTING_POWER.inc_by(max_voting_power as f64);
        counters::PROPOSER_COLLECTED_CONFLICTING_VOTING_POWER
            .inc_by(conflicting_voting_power as f64);
        counters::PROPOSER_COLLECTED_TIMEOUT_VOTING_POWER.inc_by(timeout_voting_power as f64);

        info!(
            epoch = epoch_state.epoch,
            round = new_round_event.round,
            total_voting_power = ?epoch_state.verifier.total_voting_power(),
            max_voting_power = ?max_voting_power,
            max_num_votes = max_num_votes,
            conflicting_voting_power = ?conflicting_voting_power,
            conflicting_num_votes = conflicting_num_votes,
            timeout_voting_power = ?timeout_voting_power,
            timeout_num_votes = timeout_num_votes,
            "Preparing new proposal",
        );
    }

    #[cfg(feature = "fuzzing")]
    async fn generate_proposal_for_test(
        &self,
        new_round_event: NewRoundEvent,
    ) -> anyhow::Result<ProposalMsg> {
        Self::generate_proposal(
            self.epoch_state.clone(),
            new_round_event,
            self.block_store.sync_info(),
            self.network.clone(),
            self.proposal_generator.clone(),
            self.safety_rules.clone(),
            self.proposer_election.clone(),
        )
        .await
    }

    async fn generate_proposal(
        epoch_state: Arc<EpochState>,
        new_round_event: NewRoundEvent,
        sync_info: SyncInfo,
        network: Arc<NetworkSender>,
        proposal_generator: Arc<ProposalGenerator>,
        safety_rules: Arc<Mutex<MetricsSafetyRules>>,
        proposer_election: Arc<dyn ProposerElection + Send + Sync>,
    ) -> anyhow::Result<ProposalMsg> {
        // Proposal generator will ensure that at most one proposal is generated per round
        let callback_sync_info = sync_info.clone();
        let callback = async move {
            network.broadcast_sync_info(callback_sync_info).await;
        }
        .boxed();

        let proposal = proposal_generator
            .generate_proposal(new_round_event.round, proposer_election, callback)
            .await?;
        let signature = safety_rules.lock().sign_proposal(&proposal)?;
        let signed_proposal =
            Block::new_proposal_from_block_data_and_signature(proposal, signature);
        observe_block(signed_proposal.timestamp_usecs(), BlockStage::SIGNED);

        info!("[ProposalGeneration] In total took: {:?}, round {}", duration_since_epoch().checked_sub(Duration::from_micros(signed_proposal.timestamp_usecs())).unwrap(), signed_proposal.round());

        info!(
            Self::new_log_with_round_epoch(
                LogEvent::Propose,
                new_round_event.round,
                epoch_state.epoch
            ),
            "{}", signed_proposal
        );
        Ok(ProposalMsg::new(signed_proposal, sync_info))
    }

    /// Process the proposal message:
    /// 1. ensure after processing sync info, we're at the same round as the proposal
    /// 2. execute and decide whether to vote for the proposal
    pub async fn process_proposal_msg(&mut self, proposal_msg: ProposalMsg) -> anyhow::Result<()> {
        fail_point!("consensus::process_proposal_msg", |_| {
            Err(anyhow::anyhow!("Injected error in process_proposal_msg"))
        });

        observe_block(
            proposal_msg.proposal().timestamp_usecs(),
            BlockStage::ROUND_MANAGER_RECEIVED,
        );
        info!(
            self.new_log(LogEvent::ReceiveProposal)
                .remote_peer(proposal_msg.proposer()),
            block_round = proposal_msg.proposal().round(),
            block_hash = proposal_msg.proposal().id(),
            block_parent_hash = proposal_msg.proposal().quorum_cert().certified_block().id(),
        );

        let in_correct_round = self
            .ensure_round_and_sync_up(
                proposal_msg.proposal().round(),
                proposal_msg.sync_info(),
                proposal_msg.proposer(),
            )
            .await
            .context("[RoundManager] Process proposal")?;
        if in_correct_round {
            self.process_proposal(proposal_msg.take_proposal()).await
        } else {
            sample!(
                SampleRate::Duration(Duration::from_secs(30)),
                warn!(
                    "[sampled] Stale proposal {}, current round {}",
                    proposal_msg.proposal(),
                    self.round_state.current_round()
                )
            );
            counters::ERROR_COUNT.inc();
            Ok(())
        }
    }

    pub async fn process_delayed_proposal_msg(&mut self, proposal: Block) -> anyhow::Result<()> {
        if proposal.round() != self.round_state.current_round() {
            bail!(
                "Discarding stale delayed proposal {}, current round {}",
                proposal,
                self.round_state.current_round()
            );
        }

        self.process_verified_proposal(proposal).await
    }

    /// Sync to the sync info sending from peer if it has newer certificates.
    async fn sync_up(&mut self, sync_info: &SyncInfo, author: Author) -> anyhow::Result<()> {
        let local_sync_info = self.block_store.sync_info();
        if sync_info.has_newer_certificates(&local_sync_info) {
            info!(
                self.new_log(LogEvent::ReceiveNewCertificate)
                    .remote_peer(author),
                "Local state {},\n remote state {}", local_sync_info, sync_info
            );
            // Some information in SyncInfo is ahead of what we have locally.
            // First verify the SyncInfo (didn't verify it in the yet).
            sync_info.verify(&self.epoch_state.verifier).map_err(|e| {
                error!(
                    SecurityEvent::InvalidSyncInfoMsg,
                    sync_info = sync_info,
                    remote_peer = author,
                    error = ?e,
                );
                VerifyError::from(e)
            })?;
            SYNC_INFO_RECEIVED_WITH_NEWER_CERT.inc();
            let result = self
                .block_store
                .add_certs(sync_info, self.create_block_retriever(author))
                .await;
            self.process_certificates().await?;
            result
        } else {
            Ok(())
        }
    }

    /// The function makes sure that it ensures the message_round equal to what we have locally,
    /// brings the missing dependencies from the QC and LedgerInfo of the given sync info and
    /// update the round_state with the certificates if succeed.
    /// Returns Ok(true) if the sync succeeds and the round matches so we can process further.
    /// Returns Ok(false) if the message is stale.
    /// Returns Error in case sync mgr failed to bring the missing dependencies.
    /// We'll try to help the remote if the SyncInfo lags behind and the flag is set.
    pub async fn ensure_round_and_sync_up(
        &mut self,
        message_round: Round,
        sync_info: &SyncInfo,
        author: Author,
    ) -> anyhow::Result<bool> {
        if message_round < self.round_state.current_round() {
            return Ok(false);
        }
        self.sync_up(sync_info, author).await?;
        ensure!(
            message_round == self.round_state.current_round(),
            "After sync, round {} doesn't match local {}. Local Sync Info: {}. Remote Sync Info: {}",
            message_round,
            self.round_state.current_round(),
            self.block_store.sync_info(),
            sync_info,
        );
        Ok(true)
    }

    /// Process the SyncInfo sent by peers to catch up to latest state.
    pub async fn process_sync_info_msg(
        &mut self,
        sync_info: SyncInfo,
        peer: Author,
    ) -> anyhow::Result<()> {
        fail_point!("consensus::process_sync_info_msg", |_| {
            Err(anyhow::anyhow!("Injected error in process_sync_info_msg"))
        });
        info!(
            self.new_log(LogEvent::ReceiveSyncInfo).remote_peer(peer),
            "{}", sync_info
        );
        self.ensure_round_and_sync_up(checked!((sync_info.highest_round()) + 1)?, &sync_info, peer)
            .await
            .context("[RoundManager] Failed to process sync info msg")?;
        Ok(())
    }

    fn sync_only(&self) -> bool {
        let sync_or_not = self.local_config.sync_only || self.block_store.vote_back_pressure();
        if self.block_store.vote_back_pressure() {
            warn!("Vote back pressure is set");
        }
        counters::OP_COUNTERS
            .gauge("sync_only")
            .set(sync_or_not as i64);

        sync_or_not
    }

    fn compute_timeout_reason(&self, round: Round) -> RoundTimeoutReason {
        if self.round_state().vote_sent().is_some() {
            return RoundTimeoutReason::NoQC;
        }

        match self.block_store.get_block_for_round(round) {
            None => RoundTimeoutReason::ProposalNotReceived,
            Some(block) => {
                if let Err(missing_authors) = self.block_store.check_payload(block.block()) {
                    RoundTimeoutReason::PayloadUnavailable { missing_authors }
                } else {
                    RoundTimeoutReason::Unknown
                }
            },
        }
    }

    /// The replica broadcasts a "timeout vote message", which includes the round signature, which
    /// can be aggregated to a TimeoutCertificate.
    /// The timeout vote message can be one of the following three options:
    /// 1) In case a validator has previously voted in this round, it repeats the same vote and sign
    /// a timeout.
    /// 2) Otherwise vote for a NIL block and sign a timeout.
    /// Note this function returns Err even if messages are broadcasted successfully because timeout
    /// is considered as error. It only returns Ok(()) when the timeout is stale.
    pub async fn process_local_timeout(&mut self, round: Round) -> anyhow::Result<()> {
        if !self.round_state.process_local_timeout(round) {
            return Ok(());
        }

        if self.sync_only() {
            self.network
                .broadcast_sync_info(self.block_store.sync_info())
                .await;
            bail!("[RoundManager] sync_only flag is set, broadcasting SyncInfo");
        }

        if self.local_config.enable_round_timeout_msg {
            let timeout = if let Some(timeout) = self.round_state.timeout_sent() {
                timeout
            } else {
                let timeout = TwoChainTimeout::new(
                    self.epoch_state.epoch,
                    round,
                    self.block_store.highest_quorum_cert().as_ref().clone(),
                );
<<<<<<< HEAD
                counters::VOTE_NIL_COUNT.inc();
                let (nil_vote, _) = self.vote_block(nil_block).await?;
                (true, nil_vote)
            },
        };
=======
                let signature = self
                    .safety_rules
                    .lock()
                    .sign_timeout_with_qc(
                        &timeout,
                        self.block_store.highest_2chain_timeout_cert().as_deref(),
                    )
                    .context("[RoundManager] SafetyRules signs 2-chain timeout")?;
>>>>>>> 36b352ac

                let timeout_reason = self.compute_timeout_reason(round);

                RoundTimeout::new(
                    timeout,
                    self.proposal_generator.author(),
                    timeout_reason,
                    signature,
                )
            };

            self.round_state.record_round_timeout(timeout.clone());
            let round_timeout_msg = RoundTimeoutMsg::new(timeout, self.block_store.sync_info());
            self.network
                .broadcast_round_timeout(round_timeout_msg)
                .await;
            warn!(
                round = round,
                remote_peer = self.proposer_election.get_valid_proposer(round),
                event = LogEvent::Timeout,
            );
            bail!("Round {} timeout, broadcast to all peers", round);
        } else {
            let (is_nil_vote, mut timeout_vote) = match self.round_state.vote_sent() {
                Some(vote) if vote.vote_data().proposed().round() == round => {
                    (vote.vote_data().is_for_nil(), vote)
                },
                _ => {
                    // Didn't vote in this round yet, generate a backup vote
                    let nil_block = self
                        .proposal_generator
                        .generate_nil_block(round, self.proposer_election.clone())?;
                    info!(
                        self.new_log(LogEvent::VoteNIL),
                        "Planning to vote for a NIL block {}", nil_block
                    );
                    counters::VOTE_NIL_COUNT.inc();
                    let nil_vote = self.vote_block(nil_block).await?;
                    (true, nil_vote)
                },
            };

            if !timeout_vote.is_timeout() {
                let timeout = timeout_vote.generate_2chain_timeout(
                    self.block_store.highest_quorum_cert().as_ref().clone(),
                );
                let signature = self
                    .safety_rules
                    .lock()
                    .sign_timeout_with_qc(
                        &timeout,
                        self.block_store.highest_2chain_timeout_cert().as_deref(),
                    )
                    .context("[RoundManager] SafetyRules signs 2-chain timeout")?;
                timeout_vote.add_2chain_timeout(timeout, signature);
            }

            self.round_state.record_vote(timeout_vote.clone());
            let timeout_vote_msg = VoteMsg::new(timeout_vote, self.block_store.sync_info());
            self.network.broadcast_timeout_vote(timeout_vote_msg).await;
            warn!(
                round = round,
                remote_peer = self.proposer_election.get_valid_proposer(round),
                voted_nil = is_nil_vote,
                event = LogEvent::Timeout,
            );
            bail!("Round {} timeout, broadcast to all peers", round);
        }
    }

    /// This function is called only after all the dependencies of the given QC have been retrieved.
    async fn process_certificates(&mut self) -> anyhow::Result<()> {
        let sync_info = self.block_store.sync_info();
        let epoch_state = self.epoch_state.clone();
        if let Some(new_round_event) = self
            .round_state
            .process_certificates(sync_info, &epoch_state.verifier)
        {
            self.process_new_round_event(new_round_event).await?;
        }
        Ok(())
    }

    /// This function processes a proposal for the current round:
    /// 1. Filter if it's proposed by valid proposer.
    /// 2. Execute and add it to a block store.
    /// 3. Try to vote for it following the safety rules.
    /// 4. In case a validator chooses to vote, send the vote to the representatives at the next
    /// round.
    async fn process_proposal(&mut self, proposal: Block) -> anyhow::Result<()> {
        let author = proposal
            .author()
            .expect("Proposal should be verified having an author");

        if !self.vtxn_config.enabled()
            && matches!(
                proposal.block_data().block_type(),
                BlockType::ProposalExt(_)
            )
        {
            counters::UNEXPECTED_PROPOSAL_EXT_COUNT.inc();
            bail!("ProposalExt unexpected while the feature is disabled.");
        }

        if let Some(vtxns) = proposal.validator_txns() {
            for vtxn in vtxns {
                ensure!(
                    is_vtxn_expected(&self.randomness_config, &self.jwk_consensus_config, vtxn),
                    "unexpected validator txn: {:?}",
                    vtxn.topic()
                );
            }
        }

        let (num_validator_txns, validator_txns_total_bytes): (usize, usize) =
            proposal.validator_txns().map_or((0, 0), |txns| {
                txns.iter().fold((0, 0), |(count_acc, size_acc), txn| {
                    (count_acc + 1, size_acc + txn.size_in_bytes())
                })
            });

        let num_validator_txns = num_validator_txns as u64;
        let validator_txns_total_bytes = validator_txns_total_bytes as u64;
        let vtxn_count_limit = self.vtxn_config.per_block_limit_txn_count();
        let vtxn_bytes_limit = self.vtxn_config.per_block_limit_total_bytes();
        let author_hex = author.to_hex();
        PROPOSED_VTXN_COUNT
            .with_label_values(&[&author_hex])
            .inc_by(num_validator_txns);
        PROPOSED_VTXN_BYTES
            .with_label_values(&[&author_hex])
            .inc_by(validator_txns_total_bytes);
        info!(
            vtxn_count_limit = vtxn_count_limit,
            vtxn_count_proposed = num_validator_txns,
            vtxn_bytes_limit = vtxn_bytes_limit,
            vtxn_bytes_proposed = validator_txns_total_bytes,
            proposer = author_hex,
            "Summarizing proposed validator txns."
        );

        ensure!(
            num_validator_txns <= vtxn_count_limit,
            "process_proposal failed with per-block vtxn count limit exceeded: limit={}, actual={}",
            self.vtxn_config.per_block_limit_txn_count(),
            num_validator_txns
        );
        ensure!(
            validator_txns_total_bytes <= vtxn_bytes_limit,
            "process_proposal failed with per-block vtxn bytes limit exceeded: limit={}, actual={}",
            self.vtxn_config.per_block_limit_total_bytes(),
            validator_txns_total_bytes
        );
        let payload_len = proposal.payload().map_or(0, |payload| payload.len());
        let payload_size = proposal.payload().map_or(0, |payload| payload.size());
        ensure!(
            num_validator_txns + payload_len as u64 <= self.local_config.max_receiving_block_txns,
            "Payload len {} exceeds the limit {}",
            payload_len,
            self.local_config.max_receiving_block_txns,
        );

        ensure!(
            validator_txns_total_bytes + payload_size as u64
                <= self.local_config.max_receiving_block_bytes,
            "Payload size {} exceeds the limit {}",
            payload_size,
            self.local_config.max_receiving_block_bytes,
        );

        ensure!(
            self.proposer_election.is_valid_proposal(&proposal),
            "[RoundManager] Proposer {} for block {} is not a valid proposer for this round or created duplicate proposal",
            author,
            proposal,
        );

        // Validate that failed_authors list is correctly specified in the block.
        let expected_failed_authors = self.proposal_generator.compute_failed_authors(
            proposal.round(),
            proposal.quorum_cert().certified_block().round(),
            false,
            self.proposer_election.clone(),
        );
        ensure!(
            proposal.block_data().failed_authors().map_or(false, |failed_authors| *failed_authors == expected_failed_authors),
            "[RoundManager] Proposal for block {} has invalid failed_authors list {:?}, expected {:?}",
            proposal.round(),
            proposal.block_data().failed_authors(),
            expected_failed_authors,
        );

        let block_time_since_epoch = Duration::from_micros(proposal.timestamp_usecs());

        ensure!(
            block_time_since_epoch < self.round_state.current_round_deadline(),
            "[RoundManager] Waiting until proposal block timestamp usecs {:?} \
            would exceed the round duration {:?}, hence will not vote for this round",
            block_time_since_epoch,
            self.round_state.current_round_deadline(),
        );

        observe_block(proposal.timestamp_usecs(), BlockStage::SYNCED);

        // Since processing proposal is delayed due to backpressure or payload availability, we add
        // the block to the block store so that we don't need to fetch it from remote once we
        // are out of the backpressure. Please note that delayed processing of proposal is not
        // guaranteed to add the block to the block store if we don't get out of the backpressure
        // before the timeout, so this is needed to ensure that the proposed block is added to
        // the block store irrespective. Also, it is possible that delayed processing of proposal
        // tries to add the same block again, which is okay as `execute_and_insert_block` call
        // is idempotent.
        self.block_store
            .insert_block(proposal.clone())
            .await
            .context("[RoundManager] Failed to insert the block into BlockStore")?;

        let block_store = self.block_store.clone();
        if block_store.check_payload(&proposal).is_err() {
            debug!("Payload not available locally for block: {}", proposal.id());
            counters::CONSENSUS_PROPOSAL_PAYLOAD_AVAILABILITY
                .with_label_values(&["missing"])
                .inc();
            let start_time = Instant::now();
            let deadline = self.round_state.current_round_deadline();
            let future = async move {
                (
                    block_store.wait_for_payload(&proposal, deadline).await,
                    proposal,
                    start_time,
                )
            }
            .boxed();
            self.futures.push(future);
            return Ok(());
        }

        counters::CONSENSUS_PROPOSAL_PAYLOAD_AVAILABILITY
            .with_label_values(&["available"])
            .inc();

        self.check_backpressure_and_process_proposal(proposal).await
    }

    async fn check_backpressure_and_process_proposal(
        &mut self,
        proposal: Block,
    ) -> anyhow::Result<()> {
        let author = proposal
            .author()
            .expect("Proposal should be verified having an author");

        if self.block_store.vote_back_pressure() {
            counters::CONSENSUS_WITHOLD_VOTE_BACKPRESSURE_TRIGGERED.observe(1.0);
            // In case of back pressure, we delay processing proposal. This is done by resending the
            // same proposal to self after some time.
            Self::resend_verified_proposal_to_self(
                self.block_store.clone(),
                self.buffered_proposal_tx.clone(),
                proposal,
                author,
                BACK_PRESSURE_POLLING_INTERVAL_MS,
                self.local_config.round_initial_timeout_ms,
            )
            .await;
            return Ok(());
        }

        counters::CONSENSUS_WITHOLD_VOTE_BACKPRESSURE_TRIGGERED.observe(0.0);
        self.process_verified_proposal(proposal).await
    }

    async fn resend_verified_proposal_to_self(
        block_store: Arc<BlockStore>,
        self_sender: aptos_channel::Sender<Author, VerifiedEvent>,
        proposal: Block,
        author: Author,
        polling_interval_ms: u64,
        timeout_ms: u64,
    ) {
        let start = Instant::now();
        let event = VerifiedEvent::VerifiedProposalMsg(Box::new(proposal));
        tokio::spawn(async move {
            while start.elapsed() < Duration::from_millis(timeout_ms) {
                if !block_store.vote_back_pressure() {
                    if let Err(e) = self_sender.push(author, event) {
                        warn!("Failed to send event to round manager {:?}", e);
                    }
                    break;
                }
                sleep(Duration::from_millis(polling_interval_ms)).await;
            }
        });
    }

    async fn broadcast_fast_shares(&mut self, block_info: &BlockInfo) {
        // generate and multicast randomness share for the fast path
        if let Some(fast_config) = &self.fast_rand_config {
            if !block_info.is_empty()
                && !self
                    .blocks_with_broadcasted_fast_shares
                    .contains(&block_info.id())
            {
                let metadata = RandMetadata {
                    epoch: block_info.epoch(),
                    round: block_info.round(),
                };
                let self_share = Share::generate(fast_config, metadata);
                let fast_share = FastShare::new(self_share);
                info!(LogSchema::new(LogEvent::BroadcastRandShareFastPath)
                    .epoch(fast_share.epoch())
                    .round(fast_share.round()));
                self.network.broadcast_fast_share(fast_share).await;
                self.blocks_with_broadcasted_fast_shares
                    .put(block_info.id(), ());
            }
        }
    }

<<<<<<< HEAD
    pub async fn process_verified_proposal(&mut self, proposal: Block) -> anyhow::Result<()> {
        let proposal_round = proposal.round();
        let require_randomness = proposal.require_randomness();
        let (vote, pipelined_block) = self
            .vote_block(proposal.clone())
=======
    async fn create_vote(&mut self, proposal: Block) -> anyhow::Result<Vote> {
        let vote = self
            .vote_block(proposal)
>>>>>>> 36b352ac
            .await
            .context("[RoundManager] Process proposal")?;

        fail_point!("consensus::create_invalid_vote", |_| {
            use aptos_crypto::bls12381;
            let faulty_vote = Vote::new_with_signature(
                vote.vote_data().clone(),
                vote.author(),
                vote.ledger_info().clone(),
                bls12381::Signature::dummy_signature(),
            );
            Ok(faulty_vote)
        });
        Ok(vote)
    }

    pub async fn process_verified_proposal(&mut self, proposal: Block) -> anyhow::Result<()> {
        let proposal_round = proposal.round();
        let vote = self.create_vote(proposal).await?;
        self.round_state.record_vote(vote.clone());
        let vote_msg = VoteMsg::new(vote.clone(), self.block_store.sync_info());

        // fast proposal hack
        if self
            .proposer_election
            .is_valid_proposer(self.proposal_generator.author(), proposal_round + 1)
        {
            let vote_data = vote.vote_data().clone();
            let ledger_info = vote.ledger_info().clone();
            // let mut fake_partial_signature = PartialSignatures::empty();
            // fake_partial_signature.add_signature(
            //     self.proposal_generator.author(),
            //     vote.signature().clone(),
            // );
            // let fake_aggregate_signature = self.epoch_state.verifier.aggregate_signatures(&fake_partial_signature)?;
            let highest_oc = self.block_store.highest_ordered_cert();
            let fake_aggregate_signature = highest_oc.ledger_info().deref().signatures().clone();
            // let num_validators = self.epoch_state().verifier.len() as u16;
            // let mut all_ones = BitVec::with_num_bits(num_validators);
            // (0..num_validators).for_each(|i| all_ones.set(i));
            // let fake_aggregate_signature = AggregateSignature::new(all_ones, None);

            let signed_ledger_info = LedgerInfoWithSignatures::new(ledger_info, fake_aggregate_signature);
            let fake_quorum_cert = QuorumCert::new(vote_data, signed_ledger_info);
            let result = VoteReceptionResult::NewQuorumCertificate(Arc::new(fake_quorum_cert));
            self.process_vote_reception_result(&vote, result)
                .await?;
        }

        if self.randomness_config.skip_non_rand_blocks() && !require_randomness {
            self.block_store
                .execution_client()
                .pre_execute(&pipelined_block)
                .await;
            if let Some(consensus_publisher) = &self.consensus_publisher {
                let message = ConsensusObserverMessage::new_block_proposal_message(proposal);
                consensus_publisher.publish_message(message);
            }
        } else {
            self.broadcast_fast_shares(vote.ledger_info().commit_info())
            .await;
        }

        if self.local_config.broadcast_vote {
            info!(self.new_log(LogEvent::Vote), "{}", vote);
            PROPOSAL_VOTE_BROADCASTED.inc();
            self.network.broadcast_vote(vote_msg).await;
        } else {
            let recipient = self
                .proposer_election
                .get_valid_proposer(proposal_round + 1);
            info!(
                self.new_log(LogEvent::Vote).remote_peer(recipient),
                "{}", vote
            );
            self.network.send_vote(vote_msg, vec![recipient]).await;
        }

        Ok(())
    }

    /// The function generates a VoteMsg for a given proposed_block:
    /// * add the block to the block store
    /// * then verify the voting rules
    /// * save the updated state to consensus DB
    /// * return a VoteMsg with the LedgerInfo to be committed in case the vote gathers QC.
    async fn vote_block(&mut self, proposed_block: Block) -> anyhow::Result<(Vote, Arc<PipelinedBlock>)> {
        let block_arc = self
            .block_store
            .insert_block(proposed_block)
            .await
            .context("[RoundManager] Failed to execute_and_insert the block")?;

        // Short circuit if already voted.
        ensure!(
            self.round_state.vote_sent().is_none(),
            "[RoundManager] Already vote on this round {}",
            self.round_state.current_round()
        );

        ensure!(
            !self.sync_only(),
            "[RoundManager] sync_only flag is set, stop voting"
        );

        let vote_proposal = block_arc.vote_proposal();
        let vote_result = self.safety_rules.lock().construct_and_sign_vote_two_chain(
            &vote_proposal,
            self.block_store.highest_2chain_timeout_cert().as_deref(),
        );
        let vote = vote_result.context(format!(
            "[RoundManager] SafetyRules Rejected {}",
            block_arc.block()
        ))?;
        if !block_arc.block().is_nil_block() {
            observe_block(block_arc.block().timestamp_usecs(), BlockStage::VOTED);
        }

        self.storage
            .save_vote(&vote)
            .context("[RoundManager] Fail to persist last vote")?;

        Ok((vote, block_arc))
    }

    async fn process_order_vote_msg(&mut self, order_vote_msg: OrderVoteMsg) -> anyhow::Result<()> {
        if self.onchain_config.order_vote_enabled() {
            fail_point!("consensus::process_order_vote_msg", |_| {
                Err(anyhow::anyhow!("Injected error in process_order_vote_msg"))
            });

            let order_vote = order_vote_msg.order_vote();
            debug!(
                self.new_log(LogEvent::ReceiveOrderVote)
                    .remote_peer(order_vote.author()),
                epoch = order_vote.ledger_info().epoch(),
                round = order_vote.ledger_info().round(),
                id = order_vote.ledger_info().consensus_block_id(),
            );

            if self
                .pending_order_votes
                .has_enough_order_votes(order_vote_msg.order_vote().ledger_info())
            {
                return Ok(());
            }

            let highest_ordered_round = self.block_store.sync_info().highest_ordered_round();
            let order_vote_round = order_vote_msg.order_vote().ledger_info().round();
            let li_digest = order_vote_msg.order_vote().ledger_info().hash();
            if order_vote_round > highest_ordered_round
                && order_vote_round < highest_ordered_round + 100
            {
                // If it is the first order vote received for the block, verify the QC and insert along with QC.
                // For the subsequent order votes for the same block, we don't have to verify the QC. Just inserting the
                // order vote is enough.
                let vote_reception_result = if !self.pending_order_votes.exists(&li_digest) {
                    let start = Instant::now();
                    order_vote_msg
                        .quorum_cert()
                        .verify(&self.epoch_state.verifier)
                        .context("[OrderVoteMsg QuorumCert verification failed")?;
                    counters::VERIFY_MSG
                        .with_label_values(&["order_vote_qc"])
                        .observe(start.elapsed().as_secs_f64());
                    self.pending_order_votes.insert_order_vote(
                        order_vote_msg.order_vote(),
                        &self.epoch_state.verifier,
                        Some(order_vote_msg.quorum_cert().clone()),
                    )
                } else {
                    self.pending_order_votes.insert_order_vote(
                        order_vote_msg.order_vote(),
                        &self.epoch_state.verifier,
                        None,
                    )
                };
                self.process_order_vote_reception_result(
                    vote_reception_result,
                    order_vote_msg.order_vote().author(),
                )
                .await?;
            } else {
                ORDER_VOTE_NOT_IN_RANGE.inc();
                sample!(
                    SampleRate::Duration(Duration::from_secs(1)),
                    info!(
                        "[sampled] Received an order vote not in the 100 rounds. Order vote round: {:?}, Highest ordered round: {:?}",
                        order_vote_msg.order_vote().ledger_info().round(),
                        self.block_store.sync_info().highest_ordered_round()
                    )
                );
                debug!(
                    "Received an order vote not in the next 100 rounds. Order vote round: {:?}, Highest ordered round: {:?}",
                    order_vote_msg.order_vote().ledger_info().round(),
                    self.block_store.sync_info().highest_ordered_round()
                )
            }
        }
        Ok(())
    }

    async fn create_order_vote(
        &mut self,
        block: Arc<PipelinedBlock>,
        qc: Arc<QuorumCert>,
    ) -> anyhow::Result<OrderVote> {
        let order_vote_proposal = block.order_vote_proposal(qc);
        let order_vote_result = self
            .safety_rules
            .lock()
            .construct_and_sign_order_vote(&order_vote_proposal);
        let order_vote = order_vote_result.context(format!(
            "[RoundManager] SafetyRules Rejected {} for order vote",
            block.block()
        ))?;

        fail_point!("consensus::create_invalid_order_vote", |_| {
            use aptos_crypto::bls12381;
            let faulty_order_vote = OrderVote::new_with_signature(
                order_vote.author(),
                order_vote.ledger_info().clone(),
                bls12381::Signature::dummy_signature(),
            );
            Ok(faulty_order_vote)
        });
        Ok(order_vote)
    }

    async fn broadcast_order_vote(
        &mut self,
        vote: &Vote,
        qc: Arc<QuorumCert>,
    ) -> anyhow::Result<()> {
        if let Some(proposed_block) = self.block_store.get_block(vote.vote_data().proposed().id()) {
            // Generate an order vote with ledger_info = proposed_block
            let order_vote = self
                .create_order_vote(proposed_block.clone(), qc.clone())
                .await?;
            if !proposed_block.block().is_nil_block() {
                observe_block(
                    proposed_block.block().timestamp_usecs(),
                    BlockStage::ORDER_VOTED,
                );
            }
            let order_vote_msg = OrderVoteMsg::new(order_vote, qc.as_ref().clone());
            info!(
                self.new_log(LogEvent::BroadcastOrderVote),
                "{}", order_vote_msg
            );
            self.network.broadcast_order_vote(order_vote_msg).await;
            ORDER_VOTE_BROADCASTED.inc();
        }
        Ok(())
    }

    async fn broadcast_precommit_vote(&mut self, block_info: BlockInfo, consensus_data_hash: HashValue) {
        if block_info.is_empty() {
            return;
        }
        let block_id = block_info.id();
        let author = self.proposal_generator.author();
        let safety_rules = self.safety_rules.clone();
        let network = self.network.clone();

        match self.execution_futures.entry(block_id) {
            dashmap::mapref::entry::Entry::Occupied(entry) => {
                let fut = entry.get().clone();
                tokio::spawn(async move {
                    match fut.await {
                        Ok(execution_result) => {
                            let commit_info = BlockInfo::new(
                                block_info.epoch(),
                                block_info.round(),
                                block_id,
                                execution_result.result.root_hash(),
                                execution_result.result.version(),
                                block_info.timestamp_usecs(),
                                execution_result.result.epoch_state().clone(),
                            );

                            info!("[PreExecution] broadcast commit vote for block of epoch {} round {} id {}", block_info.epoch(), block_info.round(), block_id);

                            let commit_ledger_info = LedgerInfo::new(commit_info, consensus_data_hash);
                            let signature = safety_rules.lock().sign_pre_commit_vote(commit_ledger_info.clone());
                            match signature{
                                Ok(signature) => {
                                    let commit_vote = CommitVote::new_with_signature(author, commit_ledger_info, signature);
                                    network.broadcast_commit_vote(commit_vote).await;
                                    NUM_PRE_COMMIT_VOTED_BLOCKS.inc();
                                },
                                Err(e) => {
                                    warn!("[PreExecution] Failed to sign commit vote: {:?}", e);
                                }
                            }
                        },
                        Err(e) => {
                            warn!("[PreExecution] Failed to execute block: {:?}", e);
                        }
                    };
                });
            }
            dashmap::mapref::entry::Entry::Vacant(_) => {}
        }
    }

    /// Upon new vote:
    /// 1. Ensures we're processing the vote from the same round as local round
    /// 2. Filter out votes for rounds that should not be processed by this validator (to avoid
    /// potential attacks).
    /// 2. Add the vote to the pending votes and check whether it finishes a QC.
    /// 3. Once the QC/TC successfully formed, notify the RoundState.
    pub async fn process_vote_msg(&mut self, vote_msg: VoteMsg) -> anyhow::Result<()> {
        fail_point!("consensus::process_vote_msg", |_| {
            Err(anyhow::anyhow!("Injected error in process_vote_msg"))
        });
        // Check whether this validator is a valid recipient of the vote.
        if self
            .ensure_round_and_sync_up(
                vote_msg.vote().vote_data().proposed().round(),
                vote_msg.sync_info(),
                vote_msg.vote().author(),
            )
            .await
            .context("[RoundManager] Stop processing vote")?
        {
            self.process_vote(vote_msg.vote())
                .await
                .context("[RoundManager] Add a new vote")?;
        }
        Ok(())
    }

    /// Add a vote to the pending votes.
    /// If a new QC / TC is formed then
    /// 1) fetch missing dependencies if required, and then
    /// 2) call process_certificates(), which will start a new round in return.
    async fn process_vote(&mut self, vote: &Vote) -> anyhow::Result<()> {
        let round = vote.vote_data().proposed().round();

        if vote.is_timeout() {
            info!(
                self.new_log(LogEvent::ReceiveVote)
                    .remote_peer(vote.author()),
                vote = %vote,
                epoch = vote.vote_data().proposed().epoch(),
                round = vote.vote_data().proposed().round(),
                id = vote.vote_data().proposed().id(),
                state = vote.vote_data().proposed().executed_state_id(),
                is_timeout = vote.is_timeout(),
            );
        } else {
            debug!(
                self.new_log(LogEvent::ReceiveVote)
                    .remote_peer(vote.author()),
                epoch = vote.vote_data().proposed().epoch(),
                round = vote.vote_data().proposed().round(),
                id = vote.vote_data().proposed().id(),
            );
        }

        if !self.local_config.broadcast_vote && !vote.is_timeout() {
            // Unlike timeout votes regular votes are sent to the leaders of the next round only.
            let next_round = round + 1;
            ensure!(
                self.proposer_election
                    .is_valid_proposer(self.proposal_generator.author(), next_round),
                "[RoundManager] Received {}, but I am not a valid proposer for round {}, ignore.",
                vote,
                next_round
            );
        }

        let block_id = vote.vote_data().proposed().id();
        // Check if the block already had a QC
        if self
            .block_store
            .get_quorum_cert_for_block(block_id)
            .is_some()
        {
            return Ok(());
        }
        let vote_reception_result = self
            .round_state
            .insert_vote(vote, &self.epoch_state.verifier);
        self.process_vote_reception_result(vote, vote_reception_result)
            .await
    }

    async fn process_vote_reception_result(
        &mut self,
        vote: &Vote,
        result: VoteReceptionResult,
    ) -> anyhow::Result<()> {
        let round = vote.vote_data().proposed().round();
        match result {
            VoteReceptionResult::NewQuorumCertificate(qc) => {
                if !vote.is_timeout() {
                    observe_block(
                        qc.certified_block().timestamp_usecs(),
                        BlockStage::QC_AGGREGATED,
                    );
                }
                QC_AGGREGATED_FROM_VOTES.inc();
                self.new_qc_aggregated(qc.clone(), vote.author())
                    .await
                    .context(format!(
                        "[RoundManager] Unable to process the created QC {:?}",
                        qc
                    ))?;
                if self.onchain_config.order_vote_enabled() {
                    // This check is already done in safety rules. As printing the "failed to broadcast order vote"
                    // in humio logs could sometimes look scary, we are doing the same check again here.
                    if let Some(last_sent_vote) = self.round_state.vote_sent() {
                        if let Some((two_chain_timeout, _)) = last_sent_vote.two_chain_timeout() {
                            if round <= two_chain_timeout.round() {
                                return Ok(());
                            }
                        }
                    }
                    // Broadcast order vote if the QC is successfully aggregated
                    // Even if broadcast order vote fails, the function will return Ok
                    if let Err(e) = self.broadcast_order_vote(vote, qc.clone()).await {
                        warn!(
                            "Failed to broadcast order vote for QC {:?}. Error: {:?}",
                            qc, e
                        );
                    } else {
                        if self.randomness_config.skip_non_rand_blocks() {
                            if let Some(block) = self.block_store.get_block(vote.vote_data().proposed().id()) {
                                if !block.require_randomness() {
                                    self.broadcast_precommit_vote(vote.vote_data().proposed().clone(), HashValue::zero()).await;
                                } else {
                                    self.broadcast_fast_shares(qc.certified_block()).await;
                                }
                            }
                        } else {
                            self.broadcast_fast_shares(qc.certified_block()).await;
                        }
                    }
                }
                Ok(())
            },
            VoteReceptionResult::New2ChainTimeoutCertificate(tc) => {
                self.new_2chain_tc_aggregated(tc).await
            },
            VoteReceptionResult::EchoTimeout(_) if !self.round_state.is_timeout_sent() => {
                self.process_local_timeout(round).await
            },
            VoteReceptionResult::VoteAdded(_) => {
                PROPOSAL_VOTE_ADDED.inc();
                Ok(())
            },
            VoteReceptionResult::EchoTimeout(_) | VoteReceptionResult::DuplicateVote => Ok(()),
            e => Err(anyhow::anyhow!("{:?}", e)),
        }
    }

    async fn process_timeout_reception_result(
        &mut self,
        timeout: &RoundTimeout,
        result: VoteReceptionResult,
    ) -> anyhow::Result<()> {
        let round = timeout.round();
        match result {
            VoteReceptionResult::New2ChainTimeoutCertificate(tc) => {
                self.new_2chain_tc_aggregated(tc).await
            },
            VoteReceptionResult::EchoTimeout(_) if !self.round_state.is_timeout_sent() => {
                self.process_local_timeout(round).await
            },
            VoteReceptionResult::VoteAdded(_) | VoteReceptionResult::EchoTimeout(_) => Ok(()),
            result @ VoteReceptionResult::NewQuorumCertificate(_)
            | result @ VoteReceptionResult::DuplicateVote => {
                bail!("Unexpected result from timeout processing: {:?}", result);
            },
            e => Err(anyhow::anyhow!("{:?}", e)),
        }
    }

    pub async fn process_round_timeout_msg(
        &mut self,
        round_timeout_msg: RoundTimeoutMsg,
    ) -> anyhow::Result<()> {
        fail_point!("consensus::process_round_timeout_msg", |_| {
            Err(anyhow::anyhow!(
                "Injected error in process_round_timeout_msg"
            ))
        });
        // Check whether this validator is a valid recipient of the vote.
        if self
            .ensure_round_and_sync_up(
                round_timeout_msg.round(),
                round_timeout_msg.sync_info(),
                round_timeout_msg.author(),
            )
            .await
            .context("[RoundManager] Stop processing vote")?
        {
            self.process_round_timeout(round_timeout_msg.timeout())
                .await
                .context("[RoundManager] Add a new timeout")?;
        }
        Ok(())
    }

    async fn process_round_timeout(&mut self, timeout: RoundTimeout) -> anyhow::Result<()> {
        info!(
            self.new_log(LogEvent::ReceiveRoundTimeout)
                .remote_peer(timeout.author()),
            vote = %timeout,
            epoch = timeout.epoch(),
            round = timeout.round(),
        );

        let vote_reception_result = self
            .round_state
            .insert_round_timeout(&timeout, &self.epoch_state.verifier);
        self.process_timeout_reception_result(&timeout, vote_reception_result)
            .await
    }

    async fn process_order_vote_reception_result(
        &mut self,
        result: OrderVoteReceptionResult,
        preferred_peer: Author,
    ) -> anyhow::Result<()> {
        match result {
            OrderVoteReceptionResult::NewLedgerInfoWithSignatures((
                verified_qc,
                ledger_info_with_signatures,
            )) => {
                self.new_ordered_cert(
                    WrappedLedgerInfo::new(VoteData::dummy(), ledger_info_with_signatures),
                    verified_qc,
                    preferred_peer,
                )
                .await
            },
            OrderVoteReceptionResult::VoteAdded(_) => {
                ORDER_VOTE_ADDED.inc();
                Ok(())
            },
            e => {
                ORDER_VOTE_OTHER_ERRORS.inc();
                Err(anyhow::anyhow!("{:?}", e))
            },
        }
    }

    async fn new_qc_aggregated(
        &mut self,
        qc: Arc<QuorumCert>,
        preferred_peer: Author,
    ) -> anyhow::Result<()> {
        let result = self
            .block_store
            .insert_quorum_cert(&qc, &mut self.create_block_retriever(preferred_peer))
            .await
            .context("[RoundManager] Failed to process a newly aggregated QC");
        self.process_certificates().await?;
        result
    }

    async fn new_qc_from_order_vote_msg(
        &mut self,
        verified_qc: Arc<QuorumCert>,
        preferred_peer: Author,
    ) -> anyhow::Result<()> {
        match self
            .block_store
            .need_fetch_for_quorum_cert(verified_qc.as_ref())
        {
            NeedFetchResult::QCAlreadyExist => Ok(()),
            NeedFetchResult::QCBlockExist => {
                // If the block is already in the block store, but QC isn't available in the block store, insert QC.
                let result = self
                    .block_store
                    .insert_quorum_cert(
                        verified_qc.as_ref(),
                        &mut self.create_block_retriever(preferred_peer),
                    )
                    .await
                    .context("[RoundManager] Failed to process the QC from order vote msg");
                self.process_certificates().await?;
                result
            },
            NeedFetchResult::NeedFetch => {
                // If the block doesn't exist, we could ideally do sync up based on the qc.
                // But this could trigger fetching a lot of past blocks in case the node is lagging behind.
                // So, we just log a warning here to avoid a long sequence of block fetchs.
                // One of the subsequence syncinfo messages will trigger the block fetch or state sync if required.
                ORDER_CERT_CREATED_WITHOUT_BLOCK_IN_BLOCK_STORE.inc();
                sample!(
                    SampleRate::Duration(Duration::from_millis(200)),
                    info!(
                        "Ordered certificate created without block in block store: {:?}",
                        verified_qc.certified_block()
                    );
                );
                Err(anyhow::anyhow!(
                    "Ordered certificate created without block in block store"
                ))
            },
            NeedFetchResult::QCRoundBeforeRoot => {
                Err(anyhow::anyhow!("Ordered certificate is old"))
            },
        }
    }

    // Insert ordered certificate formed by aggregating order votes
    async fn new_ordered_cert(
        &mut self,
        ordered_cert: WrappedLedgerInfo,
        verified_qc: Arc<QuorumCert>,
        preferred_peer: Author,
    ) -> anyhow::Result<()> {
        self.new_qc_from_order_vote_msg(verified_qc, preferred_peer)
            .await?;

        // If the block and qc now exist in the quorum store, insert the ordered cert
        let result = self
            .block_store
            .insert_ordered_cert(&ordered_cert)
            .await
            .context("[RoundManager] Failed to process a new OrderCert formed by order votes");
        self.process_certificates().await?;
        result
    }

    async fn new_2chain_tc_aggregated(
        &mut self,
        tc: Arc<TwoChainTimeoutCertificate>,
    ) -> anyhow::Result<()> {
        let result = self
            .block_store
            .insert_2chain_timeout_certificate(tc)
            .context("[RoundManager] Failed to process a newly aggregated 2-chain TC");
        self.process_certificates().await?;
        result
    }

    /// To jump start new round with the current certificates we have.
    pub async fn init(&mut self, last_vote_sent: Option<Vote>) {
        let epoch_state = self.epoch_state.clone();
        let new_round_event = self
            .round_state
            .process_certificates(self.block_store.sync_info(), &epoch_state.verifier)
            .expect("Can not jump start a round_state from existing certificates.");
        if let Some(vote) = last_vote_sent {
            self.round_state.record_vote(vote);
        }
        if let Err(e) = self.process_new_round_event(new_round_event).await {
            warn!(error = ?e, "[RoundManager] Error during start");
        }
    }

    /// Inspect the current consensus state.
    #[cfg(test)]
    pub fn consensus_state(&mut self) -> ConsensusState {
        self.safety_rules.lock().consensus_state().unwrap()
    }

    #[cfg(test)]
    pub fn set_safety_rules(&mut self, safety_rules: Arc<Mutex<MetricsSafetyRules>>) {
        self.safety_rules = safety_rules
    }

    pub fn round_state(&self) -> &RoundState {
        &self.round_state
    }

    fn new_log(&self, event: LogEvent) -> LogSchema {
        Self::new_log_with_round_epoch(
            event,
            self.round_state().current_round(),
            self.epoch_state.epoch,
        )
    }

    fn new_log_with_round_epoch(event: LogEvent, round: Round, epoch: u64) -> LogSchema {
        LogSchema::new(event).round(round).epoch(epoch)
    }

    /// Mainloop of processing messages.
    #[allow(clippy::unwrap_used)]
    pub async fn start(
        mut self,
        mut event_rx: aptos_channel::Receiver<
            (Author, Discriminant<VerifiedEvent>),
            (Author, VerifiedEvent),
        >,
        mut buffered_proposal_rx: aptos_channel::Receiver<Author, VerifiedEvent>,
        close_rx: oneshot::Receiver<oneshot::Sender<()>>,
    ) {
        info!(epoch = self.epoch_state.epoch, "RoundManager started");
        let mut close_rx = close_rx.into_stream();
        loop {
            tokio::select! {
                biased;
                close_req = close_rx.select_next_some() => {
                    if let Ok(ack_sender) = close_req {
                        ack_sender.send(()).expect("[RoundManager] Fail to ack shutdown");
                    }
                    break;
                }
                proposal = buffered_proposal_rx.select_next_some() => {
                    let mut proposals = vec![proposal];
                    while let Some(Some(proposal)) = buffered_proposal_rx.next().now_or_never() {
                        proposals.push(proposal);
                    }
                    let get_round = |event: &VerifiedEvent| {
                        match event {
                            VerifiedEvent::ProposalMsg(p) => p.proposal().round(),
                            VerifiedEvent::VerifiedProposalMsg(p) => p.round(),
                            unexpected_event => unreachable!("Unexpected event {:?}", unexpected_event),
                        }
                    };
                    proposals.sort_by_key(get_round);
                    // If the first proposal is not for the next round, we only process the last proposal.
                    // to avoid going through block retrieval of many garbage collected rounds.
                    if self.round_state.current_round() + 1 < get_round(&proposals[0]) {
                        proposals = vec![proposals.pop().unwrap()];
                    }
                    for proposal in proposals {
                        let result = match proposal {
                            VerifiedEvent::ProposalMsg(proposal_msg) => {
                                monitor!(
                                    "process_proposal",
                                    self.process_proposal_msg(*proposal_msg).await
                                )
                            }
                            VerifiedEvent::VerifiedProposalMsg(proposal_msg) => {
                                monitor!(
                                    "process_verified_proposal",
                                    self.process_delayed_proposal_msg(*proposal_msg).await
                                )
                            }
                            unexpected_event => unreachable!("Unexpected event: {:?}", unexpected_event),
                        };
                        let round_state = self.round_state();
                        match result {
                            Ok(_) => trace!(RoundStateLogSchema::new(round_state)),
                            Err(e) => {
                                counters::ERROR_COUNT.inc();
                                warn!(kind = error_kind(&e), RoundStateLogSchema::new(round_state), "Error: {:#}", e);
                            }
                        }
                    }
                },
                Some((result, block, start_time)) = self.futures.next() => {
                    let elapsed = start_time.elapsed().as_secs_f64();
                    let id = block.id();
                    match result {
                        Ok(()) => {
                            counters::CONSENSUS_PROPOSAL_PAYLOAD_FETCH_DURATION.with_label_values(&["success"]).observe(elapsed);
                            if let Err(e) = monitor!("payload_fetch_proposal_process", self.check_backpressure_and_process_proposal(block)).await {
                                warn!("failed process proposal after payload fetch for block {}: {}", id, e);
                            }
                        },
                        Err(err) => {
                            counters::CONSENSUS_PROPOSAL_PAYLOAD_FETCH_DURATION.with_label_values(&["error"]).observe(elapsed);
                            warn!("unable to fetch payload for block {}: {}", id, err);
                        },
                    };
                },
                (peer_id, event) = event_rx.select_next_some() => {
                    let result = match event {
                        VerifiedEvent::VoteMsg(vote_msg) => {
                            monitor!("process_vote", self.process_vote_msg(*vote_msg).await)
                        }
                        VerifiedEvent::RoundTimeoutMsg(timeout_msg) => {
                            monitor!("process_round_timeout", self.process_round_timeout_msg(*timeout_msg).await)
                        }
                        VerifiedEvent::OrderVoteMsg(order_vote_msg) => {
                            monitor!("process_order_vote", self.process_order_vote_msg(*order_vote_msg).await)
                        }
                        VerifiedEvent::UnverifiedSyncInfo(sync_info) => {
                            monitor!(
                                "process_sync_info",
                                self.process_sync_info_msg(*sync_info, peer_id).await
                            )
                        }
                        VerifiedEvent::LocalTimeout(round) => monitor!(
                            "process_local_timeout",
                            self.process_local_timeout(round).await
                        ),
                        unexpected_event => unreachable!("Unexpected event: {:?}", unexpected_event),
                    }
                    .with_context(|| format!("from peer {}", peer_id));

                    let round_state = self.round_state();
                    match result {
                        Ok(_) => trace!(RoundStateLogSchema::new(round_state)),
                        Err(e) => {
                            counters::ERROR_COUNT.inc();
                            warn!(kind = error_kind(&e), RoundStateLogSchema::new(round_state), "Error: {:#}", e);
                        }
                    }
                },
            }
        }
        info!(epoch = self.epoch_state.epoch, "RoundManager stopped");
    }

    #[cfg(feature = "failpoints")]
    fn check_whether_to_inject_reconfiguration_error() -> bool {
        fail_point!("consensus::inject_reconfiguration_error", |_| true);
        false
    }

    /// Given R1 <- B2 if R1 has the reconfiguration txn, we inject error on B2 if R1.round + 1 = B2.round
    /// Direct suffix is checked by parent.has_reconfiguration && !parent.parent.has_reconfiguration
    /// The error is injected by sending proposals to half of the validators to force a timeout.
    ///
    /// It's only enabled with fault injection (failpoints feature).
    #[cfg(feature = "failpoints")]
    async fn attempt_to_inject_reconfiguration_error(
        epoch_state: Arc<EpochState>,
        network: Arc<NetworkSender>,
        proposal_msg: &ProposalMsg,
    ) -> anyhow::Result<()> {
        let block_data = proposal_msg.proposal().block_data();
        let direct_suffix = block_data.is_reconfiguration_suffix()
            && !block_data
                .quorum_cert()
                .parent_block()
                .has_reconfiguration();
        let continuous_round =
            block_data.round() == block_data.quorum_cert().certified_block().round() + 1;
        let should_inject = direct_suffix && continuous_round;
        if should_inject {
            let mut half_peers: Vec<_> = epoch_state
                .verifier
                .get_ordered_account_addresses_iter()
                .collect();
            half_peers.truncate(half_peers.len() / 2);
            network
                .send_proposal(proposal_msg.clone(), half_peers)
                .await;
            Err(anyhow::anyhow!("Injected error in reconfiguration suffix"))
        } else {
            Ok(())
        }
    }
}<|MERGE_RESOLUTION|>--- conflicted
+++ resolved
@@ -14,47 +14,13 @@
         proposer_election::ProposerElection,
         round_state::{NewRoundEvent, NewRoundReason, RoundState, RoundStateLogSchema},
         unequivocal_proposer_election::UnequivocalProposerElection,
-<<<<<<< HEAD
-    }, logging::{LogEvent, LogSchema}, metrics_safety_rules::MetricsSafetyRules, monitor, network::NetworkSender, network_interface::ConsensusMsg, pending_order_votes::{OrderVoteReceptionResult, PendingOrderVotes}, pending_votes::VoteReceptionResult, persistent_liveness_storage::PersistentLivenessStorage, quorum_store::types::BatchMsg, rand::rand_gen::types::{FastShare, RandConfig, Share, TShare}, state_computer::SyncStateComputeResultFut, util::is_vtxn_expected
-=======
-    },
-    logging::{LogEvent, LogSchema},
-    metrics_safety_rules::MetricsSafetyRules,
-    monitor,
-    network::NetworkSender,
-    network_interface::ConsensusMsg,
-    pending_order_votes::{OrderVoteReceptionResult, PendingOrderVotes},
-    pending_votes::{VoteReceptionResult, VoteStatus},
-    persistent_liveness_storage::PersistentLivenessStorage,
-    quorum_store::types::BatchMsg,
-    rand::rand_gen::types::{FastShare, RandConfig, Share, TShare},
-    util::is_vtxn_expected,
->>>>>>> 36b352ac
+    }, logging::{LogEvent, LogSchema}, metrics_safety_rules::MetricsSafetyRules, monitor, network::NetworkSender, network_interface::ConsensusMsg, pending_order_votes::{OrderVoteReceptionResult, PendingOrderVotes}, pending_votes::{VoteReceptionResult, VoteStatus}, persistent_liveness_storage::PersistentLivenessStorage, quorum_store::types::BatchMsg, rand::rand_gen::types::{FastShare, RandConfig, Share, TShare}, state_computer::SyncStateComputeResultFut, util::is_vtxn_expected
 };
 use anyhow::{bail, ensure, Context};
 use aptos_channels::aptos_channel;
 use aptos_config::config::ConsensusConfig;
 use aptos_consensus_types::{
-<<<<<<< HEAD
-    block::{self, Block}, block_data::BlockType, common::{Author, Round}, order_vote_msg::OrderVoteMsg, pipeline::commit_vote::CommitVote, pipelined_block::PipelinedBlock, proof_of_store::{ProofCache, ProofOfStoreMsg, SignedBatchInfoMsg}, proposal_msg::ProposalMsg, quorum_cert::QuorumCert, sync_info::SyncInfo, timeout_2chain::TwoChainTimeoutCertificate, vote::Vote, vote_data::VoteData, vote_msg::VoteMsg, wrapped_ledger_info::WrappedLedgerInfo
-=======
-    block::Block,
-    block_data::BlockType,
-    common::{Author, Round},
-    order_vote::OrderVote,
-    order_vote_msg::OrderVoteMsg,
-    pipelined_block::PipelinedBlock,
-    proof_of_store::{ProofCache, ProofOfStoreMsg, SignedBatchInfoMsg},
-    proposal_msg::ProposalMsg,
-    quorum_cert::QuorumCert,
-    round_timeout::{RoundTimeout, RoundTimeoutMsg, RoundTimeoutReason},
-    sync_info::SyncInfo,
-    timeout_2chain::{TwoChainTimeout, TwoChainTimeoutCertificate},
-    vote::Vote,
-    vote_data::VoteData,
-    vote_msg::VoteMsg,
-    wrapped_ledger_info::WrappedLedgerInfo,
->>>>>>> 36b352ac
+    block::Block, block_data::BlockType, common::{Author, Round}, order_vote::OrderVote, order_vote_msg::OrderVoteMsg, pipeline::commit_vote::CommitVote, pipelined_block::PipelinedBlock, proof_of_store::{ProofCache, ProofOfStoreMsg, SignedBatchInfoMsg}, proposal_msg::ProposalMsg, quorum_cert::QuorumCert, round_timeout::{RoundTimeout, RoundTimeoutMsg, RoundTimeoutReason}, sync_info::SyncInfo, timeout_2chain::{TwoChainTimeout, TwoChainTimeoutCertificate}, vote::Vote, vote_data::VoteData, vote_msg::VoteMsg, wrapped_ledger_info::WrappedLedgerInfo
 };
 use aptos_crypto::{hash::CryptoHash, HashValue};
 use aptos_executor_types::ExecutorError;
@@ -267,12 +233,9 @@
     futures: FuturesUnordered<
         Pin<Box<dyn Future<Output = (anyhow::Result<()>, Block, Instant)> + Send>>,
     >,
-<<<<<<< HEAD
+    proposal_status_tracker: Arc<dyn TPastProposalStatusTracker>,
     execution_futures: Arc<DashMap<HashValue, SyncStateComputeResultFut>>,
     consensus_publisher: Option<Arc<ConsensusPublisher>>,
-=======
-    proposal_status_tracker: Arc<dyn TPastProposalStatusTracker>,
->>>>>>> 36b352ac
 }
 
 impl RoundManager {
@@ -292,12 +255,9 @@
         randomness_config: OnChainRandomnessConfig,
         jwk_consensus_config: OnChainJWKConsensusConfig,
         fast_rand_config: Option<RandConfig>,
-<<<<<<< HEAD
+        proposal_status_tracker: Arc<dyn TPastProposalStatusTracker>,
         execution_futures: Arc<DashMap<HashValue, SyncStateComputeResultFut>>,
         consensus_publisher: Option<Arc<ConsensusPublisher>>,
-=======
-        proposal_status_tracker: Arc<dyn TPastProposalStatusTracker>,
->>>>>>> 36b352ac
     ) -> Self {
         // when decoupled execution is false,
         // the counter is still static.
@@ -328,12 +288,9 @@
             pending_order_votes: PendingOrderVotes::new(),
             blocks_with_broadcasted_fast_shares: LruCache::new(5),
             futures: FuturesUnordered::new(),
-<<<<<<< HEAD
+            proposal_status_tracker,
             execution_futures,
             consensus_publisher,
-=======
-            proposal_status_tracker,
->>>>>>> 36b352ac
         }
     }
 
@@ -776,13 +733,6 @@
                     round,
                     self.block_store.highest_quorum_cert().as_ref().clone(),
                 );
-<<<<<<< HEAD
-                counters::VOTE_NIL_COUNT.inc();
-                let (nil_vote, _) = self.vote_block(nil_block).await?;
-                (true, nil_vote)
-            },
-        };
-=======
                 let signature = self
                     .safety_rules
                     .lock()
@@ -791,7 +741,6 @@
                         self.block_store.highest_2chain_timeout_cert().as_deref(),
                     )
                     .context("[RoundManager] SafetyRules signs 2-chain timeout")?;
->>>>>>> 36b352ac
 
                 let timeout_reason = self.compute_timeout_reason(round);
 
@@ -829,7 +778,7 @@
                         "Planning to vote for a NIL block {}", nil_block
                     );
                     counters::VOTE_NIL_COUNT.inc();
-                    let nil_vote = self.vote_block(nil_block).await?;
+                    let (nil_vote, _) = self.vote_block(nil_block).await?;
                     (true, nil_vote)
                 },
             };
@@ -1111,17 +1060,9 @@
         }
     }
 
-<<<<<<< HEAD
-    pub async fn process_verified_proposal(&mut self, proposal: Block) -> anyhow::Result<()> {
-        let proposal_round = proposal.round();
-        let require_randomness = proposal.require_randomness();
+    async fn create_vote(&mut self, proposal: Block) -> anyhow::Result<(Vote, Arc<PipelinedBlock>)> {
         let (vote, pipelined_block) = self
             .vote_block(proposal.clone())
-=======
-    async fn create_vote(&mut self, proposal: Block) -> anyhow::Result<Vote> {
-        let vote = self
-            .vote_block(proposal)
->>>>>>> 36b352ac
             .await
             .context("[RoundManager] Process proposal")?;
 
@@ -1133,14 +1074,15 @@
                 vote.ledger_info().clone(),
                 bls12381::Signature::dummy_signature(),
             );
-            Ok(faulty_vote)
+            Ok((faulty_vote, pipelined_block.clone()))
         });
-        Ok(vote)
+        Ok((vote, pipelined_block))
     }
 
     pub async fn process_verified_proposal(&mut self, proposal: Block) -> anyhow::Result<()> {
         let proposal_round = proposal.round();
-        let vote = self.create_vote(proposal).await?;
+        let require_randomness = proposal.require_randomness();
+        let (vote, pipelined_block) = self.create_vote(proposal.clone()).await?;
         self.round_state.record_vote(vote.clone());
         let vote_msg = VoteMsg::new(vote.clone(), self.block_store.sync_info());
 
