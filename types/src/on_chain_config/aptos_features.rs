// Copyright © Aptos Foundation
// SPDX-License-Identifier: Apache-2.0

use crate::on_chain_config::OnChainConfig;
use move_core_types::{
    effects::{ChangeSet, Op},
    language_storage::CORE_CODE_ADDRESS,
};
use serde::{Deserialize, Serialize};
use strum_macros::FromRepr;
/// The feature flags define in the Move source. This must stay aligned with the constants there.
#[derive(Clone, Copy, Debug, PartialEq, Eq, PartialOrd, Ord, FromRepr)]
#[allow(non_camel_case_types)]
pub enum FeatureFlag {
    CODE_DEPENDENCY_CHECK = 1,
    TREAT_FRIEND_AS_PRIVATE = 2,
    SHA_512_AND_RIPEMD_160_NATIVES = 3,
    APTOS_STD_CHAIN_ID_NATIVES = 4,
    VM_BINARY_FORMAT_V6 = 5,
    COLLECT_AND_DISTRIBUTE_GAS_FEES = 6,
    MULTI_ED25519_PK_VALIDATE_V2_NATIVES = 7,
    BLAKE2B_256_NATIVE = 8,
    RESOURCE_GROUPS = 9,
    MULTISIG_ACCOUNTS = 10,
    DELEGATION_POOLS = 11,
    CRYPTOGRAPHY_ALGEBRA_NATIVES = 12,
    BLS12_381_STRUCTURES = 13,
    ED25519_PUBKEY_VALIDATE_RETURN_FALSE_WRONG_LENGTH = 14,
    STRUCT_CONSTRUCTORS = 15,
    PERIODICAL_REWARD_RATE_DECREASE = 16,
    PARTIAL_GOVERNANCE_VOTING = 17,
    SIGNATURE_CHECKER_V2 = 18,
    STORAGE_SLOT_METADATA = 19,
    CHARGE_INVARIANT_VIOLATION = 20,
    DELEGATION_POOL_PARTIAL_GOVERNANCE_VOTING = 21,
    GAS_PAYER_ENABLED = 22,
    APTOS_UNIQUE_IDENTIFIERS = 23,
    BULLETPROOFS_NATIVES = 24,
    SIGNER_NATIVE_FORMAT_FIX = 25,
    MODULE_EVENT = 26,
    EMIT_FEE_STATEMENT = 27,
    STORAGE_DELETION_REFUND = 28,
    SIGNATURE_CHECKER_V2_SCRIPT_FIX = 29,
    AGGREGATOR_V2_API = 30,
    SAFER_RESOURCE_GROUPS = 31,
    SAFER_METADATA = 32,
    SINGLE_SENDER_AUTHENTICATOR = 33,
    SPONSORED_AUTOMATIC_ACCOUNT_V1_CREATION = 34,
    FEE_PAYER_ACCOUNT_OPTIONAL = 35,
    AGGREGATOR_V2_DELAYED_FIELDS = 36,
    CONCURRENT_TOKEN_V2 = 37,
    LIMIT_MAX_IDENTIFIER_LENGTH = 38,
    OPERATOR_BENEFICIARY_CHANGE = 39,
    VM_BINARY_FORMAT_V7 = 40,
    RESOURCE_GROUPS_SPLIT_IN_VM_CHANGE_SET = 41,
    COMMISSION_CHANGE_DELEGATION_POOL = 42,
    BN254_STRUCTURES = 43,
    WEBAUTHN_SIGNATURE = 44,
    RECONFIGURE_WITH_DKG = 45,
    KEYLESS_ACCOUNTS = 46,
    KEYLESS_BUT_ZKLESS_ACCOUNTS = 47,
    REMOVE_DETAILED_ERROR_FROM_HASH = 48,
    JWK_CONSENSUS = 49,
    CONCURRENT_FUNGIBLE_ASSETS = 50,
    REFUNDABLE_BYTES = 51,
    OBJECT_CODE_DEPLOYMENT = 52,
    MAX_OBJECT_NESTING_CHECK = 53,
    KEYLESS_ACCOUNTS_WITH_PASSKEYS = 54,
    MULTISIG_V2_ENHANCEMENT = 55,
<<<<<<< HEAD
    MIGRATE_TO_CONCURRENT_FUNGIBLE_BALANCE = 56,
    DELEGATION_POOL_ALLOWLISTING = 57,
    MODULE_EVENT_MIGRATION = 58,
=======
    DELEGATION_POOL_ALLOWLISTING = 56,
    MODULE_EVENT_MIGRATION = 57,
    REJECT_UNSTABLE_BYTECODE = 58,
>>>>>>> a72ef8a7
}

impl FeatureFlag {
    pub fn default_features() -> Vec<Self> {
        vec![
            FeatureFlag::CODE_DEPENDENCY_CHECK,
            FeatureFlag::TREAT_FRIEND_AS_PRIVATE,
            FeatureFlag::SHA_512_AND_RIPEMD_160_NATIVES,
            FeatureFlag::APTOS_STD_CHAIN_ID_NATIVES,
            FeatureFlag::VM_BINARY_FORMAT_V6,
            FeatureFlag::MULTI_ED25519_PK_VALIDATE_V2_NATIVES,
            FeatureFlag::BLAKE2B_256_NATIVE,
            FeatureFlag::RESOURCE_GROUPS,
            FeatureFlag::MULTISIG_ACCOUNTS,
            FeatureFlag::DELEGATION_POOLS,
            FeatureFlag::CRYPTOGRAPHY_ALGEBRA_NATIVES,
            FeatureFlag::BLS12_381_STRUCTURES,
            FeatureFlag::ED25519_PUBKEY_VALIDATE_RETURN_FALSE_WRONG_LENGTH,
            FeatureFlag::STRUCT_CONSTRUCTORS,
            FeatureFlag::SIGNATURE_CHECKER_V2,
            FeatureFlag::STORAGE_SLOT_METADATA,
            FeatureFlag::CHARGE_INVARIANT_VIOLATION,
            FeatureFlag::APTOS_UNIQUE_IDENTIFIERS,
            FeatureFlag::GAS_PAYER_ENABLED,
            FeatureFlag::BULLETPROOFS_NATIVES,
            FeatureFlag::SIGNER_NATIVE_FORMAT_FIX,
            FeatureFlag::MODULE_EVENT,
            FeatureFlag::EMIT_FEE_STATEMENT,
            FeatureFlag::STORAGE_DELETION_REFUND,
            FeatureFlag::SIGNATURE_CHECKER_V2_SCRIPT_FIX,
            FeatureFlag::AGGREGATOR_V2_API,
            FeatureFlag::SAFER_RESOURCE_GROUPS,
            FeatureFlag::SAFER_METADATA,
            FeatureFlag::SINGLE_SENDER_AUTHENTICATOR,
            FeatureFlag::SPONSORED_AUTOMATIC_ACCOUNT_V1_CREATION,
            FeatureFlag::FEE_PAYER_ACCOUNT_OPTIONAL,
            FeatureFlag::AGGREGATOR_V2_DELAYED_FIELDS,
            FeatureFlag::CONCURRENT_TOKEN_V2,
            FeatureFlag::LIMIT_MAX_IDENTIFIER_LENGTH,
            FeatureFlag::OPERATOR_BENEFICIARY_CHANGE,
            FeatureFlag::BN254_STRUCTURES,
            FeatureFlag::RESOURCE_GROUPS_SPLIT_IN_VM_CHANGE_SET,
            FeatureFlag::COMMISSION_CHANGE_DELEGATION_POOL,
            FeatureFlag::WEBAUTHN_SIGNATURE,
            // FeatureFlag::RECONFIGURE_WITH_DKG, //TODO: re-enable once randomness is ready.
            FeatureFlag::KEYLESS_ACCOUNTS,
            FeatureFlag::KEYLESS_BUT_ZKLESS_ACCOUNTS,
            FeatureFlag::JWK_CONSENSUS,
            FeatureFlag::REFUNDABLE_BYTES,
            FeatureFlag::OBJECT_CODE_DEPLOYMENT,
            FeatureFlag::MAX_OBJECT_NESTING_CHECK,
            FeatureFlag::KEYLESS_ACCOUNTS_WITH_PASSKEYS,
            FeatureFlag::MULTISIG_V2_ENHANCEMENT,
            FeatureFlag::CONCURRENT_FUNGIBLE_ASSETS,
            FeatureFlag::MIGRATE_TO_CONCURRENT_FUNGIBLE_BALANCE,
            FeatureFlag::DELEGATION_POOL_ALLOWLISTING,
            FeatureFlag::MODULE_EVENT_MIGRATION,
            FeatureFlag::REJECT_UNSTABLE_BYTECODE,
        ]
    }
}

/// Representation of features on chain as a bitset.
#[derive(Clone, Debug, Deserialize, PartialEq, Eq, PartialOrd, Ord, Serialize)]
pub struct Features {
    #[serde(with = "serde_bytes")]
    pub features: Vec<u8>,
}

impl Default for Features {
    fn default() -> Self {
        let mut features = Features {
            features: vec![0; 5],
        };

        for feature in FeatureFlag::default_features() {
            features.enable(feature);
        }
        features
    }
}

impl OnChainConfig for Features {
    const MODULE_IDENTIFIER: &'static str = "features";
    const TYPE_IDENTIFIER: &'static str = "Features";
}

impl Features {
    fn resize_for_flag(&mut self, flag: FeatureFlag) -> (usize, u8) {
        let byte_index = (flag as u64 / 8) as usize;
        let bit_mask = 1 << (flag as u64 % 8);
        while self.features.len() <= byte_index {
            self.features.push(0);
        }
        (byte_index, bit_mask)
    }

    pub fn enable(&mut self, flag: FeatureFlag) {
        let (byte_index, bit_mask) = self.resize_for_flag(flag);
        self.features[byte_index] |= bit_mask;
    }

    pub fn disable(&mut self, flag: FeatureFlag) {
        let (byte_index, bit_mask) = self.resize_for_flag(flag);
        self.features[byte_index] &= !bit_mask;
    }

    pub fn into_flag_vec(self) -> Vec<FeatureFlag> {
        let Self { features } = self;
        features
            .into_iter()
            .flat_map(|byte| (0..8).map(move |bit_idx| byte & (1 << bit_idx) != 0))
            .enumerate()
            .filter(|(_feature_idx, enabled)| *enabled)
            .map(|(feature_idx, _)| FeatureFlag::from_repr(feature_idx).unwrap())
            .collect()
    }

    pub fn is_enabled(&self, flag: FeatureFlag) -> bool {
        let val = flag as u64;
        let byte_index = (val / 8) as usize;
        let bit_mask = 1 << (val % 8);
        byte_index < self.features.len() && (self.features[byte_index] & bit_mask != 0)
    }

    pub fn are_resource_groups_enabled(&self) -> bool {
        self.is_enabled(FeatureFlag::RESOURCE_GROUPS)
    }

    pub fn is_storage_slot_metadata_enabled(&self) -> bool {
        self.is_enabled(FeatureFlag::STORAGE_SLOT_METADATA)
    }

    pub fn is_module_event_enabled(&self) -> bool {
        self.is_enabled(FeatureFlag::MODULE_EVENT)
    }

    pub fn is_emit_fee_statement_enabled(&self) -> bool {
        // requires module events
        self.is_module_event_enabled() && self.is_enabled(FeatureFlag::EMIT_FEE_STATEMENT)
    }

    pub fn is_storage_deletion_refund_enabled(&self) -> bool {
        // requires emit fee statement
        self.is_emit_fee_statement_enabled()
            && self.is_enabled(FeatureFlag::STORAGE_DELETION_REFUND)
    }

    /// Whether the Aggregator V2 API feature is enabled.
    /// Once enabled, the functions from aggregator_v2.move will be available for use.
    pub fn is_aggregator_v2_api_enabled(&self) -> bool {
        self.is_enabled(FeatureFlag::AGGREGATOR_V2_API)
    }

    /// Whether the Aggregator V2 delayed fields feature is enabled.
    /// Once enabled, Aggregator V2 functions become parallel.
    pub fn is_aggregator_v2_delayed_fields_enabled(&self) -> bool {
        // This feature depends on resource groups being split inside VMChange set,
        // which is gated by RESOURCE_GROUPS_SPLIT_IN_VM_CHANGE_SET feature, so
        // require that feature to be enabled as well.
        self.is_enabled(FeatureFlag::AGGREGATOR_V2_DELAYED_FIELDS)
            && self.is_resource_groups_split_in_vm_change_set_enabled()
    }

    pub fn is_resource_groups_split_in_vm_change_set_enabled(&self) -> bool {
        self.is_enabled(FeatureFlag::RESOURCE_GROUPS_SPLIT_IN_VM_CHANGE_SET)
    }

    /// Whether the keyless accounts feature is enabled, specifically the ZK path with ZKP-based signatures.
    /// The ZK-less path is controlled via a different `FeatureFlag::KEYLESS_BUT_ZKLESS_ACCOUNTS` flag.
    pub fn is_zk_keyless_enabled(&self) -> bool {
        self.is_enabled(FeatureFlag::KEYLESS_ACCOUNTS)
    }

    /// If `FeatureFlag::KEYLESS_ACCOUNTS` is enabled, this feature additionally allows for a "ZK-less
    /// path" where the blockchain can verify OpenID signatures directly. This ZK-less mode exists
    /// for two reasons. First, it gives as a simpler way to test the feature. Second, it acts as a
    /// safety precaution in case of emergency (e.g., if the ZK-based signatures must be temporarily
    /// turned off due to a zeroday exploit, the ZK-less path will still allow users to transact,
    /// but without privacy).
    pub fn is_zkless_keyless_enabled(&self) -> bool {
        self.is_enabled(FeatureFlag::KEYLESS_BUT_ZKLESS_ACCOUNTS)
    }

    pub fn is_keyless_with_passkeys_enabled(&self) -> bool {
        self.is_enabled(FeatureFlag::KEYLESS_ACCOUNTS_WITH_PASSKEYS)
    }

    pub fn is_remove_detailed_error_from_hash_enabled(&self) -> bool {
        self.is_enabled(FeatureFlag::REMOVE_DETAILED_ERROR_FROM_HASH)
    }

    pub fn is_refundable_bytes_enabled(&self) -> bool {
        self.is_enabled(FeatureFlag::REFUNDABLE_BYTES)
    }
}

pub fn aptos_test_feature_flags_genesis() -> ChangeSet {
    let features_value = bcs::to_bytes(&Features::default()).unwrap();

    let mut change_set = ChangeSet::new();
    // we need to initialize features to their defaults.
    change_set
        .add_resource_op(
            CORE_CODE_ADDRESS,
            Features::struct_tag(),
            Op::New(features_value.into()),
        )
        .expect("adding genesis Feature resource must succeed");

    change_set
}

#[test]
fn test_features_into_flag_vec() {
    let mut features = Features { features: vec![] };
    features.enable(FeatureFlag::BLS12_381_STRUCTURES);
    features.enable(FeatureFlag::BN254_STRUCTURES);
    let flag_vec = features.into_flag_vec();
    assert_eq!(
        vec![
            FeatureFlag::BLS12_381_STRUCTURES,
            FeatureFlag::BN254_STRUCTURES
        ],
        flag_vec
    );
}<|MERGE_RESOLUTION|>--- conflicted
+++ resolved
@@ -67,15 +67,10 @@
     MAX_OBJECT_NESTING_CHECK = 53,
     KEYLESS_ACCOUNTS_WITH_PASSKEYS = 54,
     MULTISIG_V2_ENHANCEMENT = 55,
-<<<<<<< HEAD
-    MIGRATE_TO_CONCURRENT_FUNGIBLE_BALANCE = 56,
-    DELEGATION_POOL_ALLOWLISTING = 57,
-    MODULE_EVENT_MIGRATION = 58,
-=======
     DELEGATION_POOL_ALLOWLISTING = 56,
     MODULE_EVENT_MIGRATION = 57,
     REJECT_UNSTABLE_BYTECODE = 58,
->>>>>>> a72ef8a7
+    MIGRATE_TO_CONCURRENT_FUNGIBLE_BALANCE = 59,
 }
 
 impl FeatureFlag {
