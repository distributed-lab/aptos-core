// Copyright © Aptos Foundation
// Parts of the project are originally copyright © Meta Platforms, Inc.
// SPDX-License-Identifier: Apache-2.0

pub(crate) mod vm_wrapper;

use crate::{
    adapter_common::{preprocess_transaction, PreprocessedTransaction},
    block_executor::vm_wrapper::AptosExecutorTask,
    counters::{
        BLOCK_EXECUTOR_CONCURRENCY, BLOCK_EXECUTOR_EXECUTE_BLOCK_SECONDS,
        BLOCK_EXECUTOR_SIGNATURE_VERIFICATION_SECONDS,
    },
    AptosVM,
};
use aptos_aggregator::delta_change_set::DeltaOp;
use aptos_block_executor::{
    errors::Error,
    executor::BlockExecutor,
    task::{
        ExecutionStatus as BlockExecutorExecutionStatus, Transaction as BlockExecutorTransaction,
        TransactionOutput as BlockExecutorTransactionOutput,
    },
<<<<<<< HEAD
    txn_commit_listener::TransactionCommitListener,
=======
    txn_commit_hook::TransactionCommitHook,
>>>>>>> 963762e3
};
use aptos_infallible::Mutex;
use aptos_state_view::{StateView, StateViewId};
use aptos_types::{
    block_executor::partitioner::{
        BlockExecutorTransactions, SubBlock, SubBlocksForShard, TransactionWithDependencies,
    },
    executable::ExecutableTestType,
    fee_statement::FeeStatement,
    state_store::state_key::StateKey,
    transaction::{Transaction, TransactionOutput, TransactionStatus},
    write_set::WriteOp,
};
use aptos_vm_logging::{flush_speculative_logs, init_speculative_logs};
use aptos_vm_types::output::VMOutput;
use move_core_types::vm_status::VMStatus;
use once_cell::sync::OnceCell;
use rayon::{prelude::*, ThreadPool};
use std::sync::Arc;

impl BlockExecutorTransaction for PreprocessedTransaction {
    type Key = StateKey;
    type Value = WriteOp;
}

// Wrapper to avoid orphan rule
#[derive(Debug)]
pub struct AptosTransactionOutput {
    vm_output: Mutex<Option<VMOutput>>,
    committed_output: OnceCell<TransactionOutput>,
}

impl AptosTransactionOutput {
    pub(crate) fn new(output: VMOutput) -> Self {
        Self {
            vm_output: Mutex::new(Some(output)),
            committed_output: OnceCell::new(),
        }
    }

<<<<<<< HEAD
    pub fn take_output(mut self) -> TransactionOutput {
=======
    pub(crate) fn committed_output(&self) -> Option<&TransactionOutput> {
        self.committed_output.get()
    }

    fn take_output(mut self) -> TransactionOutput {
>>>>>>> 963762e3
        match self.committed_output.take() {
            Some(output) => output,
            None => self
                .vm_output
                .lock()
                .take()
                .expect("Output must be set")
                .output_with_delta_writes(vec![]),
        }
    }
}

impl BlockExecutorTransactionOutput for AptosTransactionOutput {
    type Txn = PreprocessedTransaction;

    fn committed_output(&self) -> Option<&TransactionOutput> {
        self.committed_output.get()
    }

    /// Execution output for transactions that comes after SkipRest signal.
    fn skip_output() -> Self {
        Self::new(VMOutput::empty_with_status(TransactionStatus::Retry))
    }

    /// Should never be called after incorporate_delta_writes, as it
    /// will consume vm_output to prepare an output with deltas.
    fn get_writes(&self) -> Vec<(StateKey, WriteOp)> {
        self.vm_output
            .lock()
            .as_ref()
            .expect("Output to be set to get writes")
            .write_set()
            .iter()
            .map(|(key, op)| (key.clone(), op.clone()))
            .collect()
    }

    /// Should never be called after incorporate_delta_writes, as it
    /// will consume vm_output to prepare an output with deltas.
    fn get_deltas(&self) -> Vec<(StateKey, DeltaOp)> {
        self.vm_output
            .lock()
            .as_ref()
            .expect("Output to be set to get deltas")
            .delta_change_set()
            .iter()
            .map(|(key, op)| (key.clone(), *op))
            .collect()
    }

    /// Can be called (at most) once after transaction is committed to internally
    /// include the delta outputs with the transaction outputs.
    fn incorporate_delta_writes(&self, delta_writes: Vec<(StateKey, WriteOp)>) {
        assert!(
            self.committed_output
                .set(
                    self.vm_output
                        .lock()
                        .take()
                        .expect("Output must be set to combine with deltas")
                        .output_with_delta_writes(delta_writes),
                )
                .is_ok(),
            "Could not combine VMOutput with deltas"
        );
    }

    /// Return the amount of gas consumed by the transaction.
    fn gas_used(&self) -> u64 {
        self.committed_output
            .get()
            .map_or(0, |output| output.gas_used())
    }

    // Return the fee statement of the transaction.
    // Should never be called after vm_output is consumed.
    fn fee_statement(&self) -> FeeStatement {
        self.vm_output
            .lock()
            .as_ref()
            .expect("Output to be set to get fee statement")
            .fee_statement()
            .clone()
    }
}

pub struct BlockAptosVM();

impl BlockAptosVM {
    fn verify_transactions(
        transactions: BlockExecutorTransactions<Transaction>,
    ) -> BlockExecutorTransactions<PreprocessedTransaction> {
        match transactions {
            BlockExecutorTransactions::Unsharded(transactions) => {
                let signature_verified_txns = transactions
                    .into_par_iter()
                    .with_min_len(25)
                    .map(preprocess_transaction::<AptosVM>)
                    .collect();
                BlockExecutorTransactions::Unsharded(signature_verified_txns)
            },
            BlockExecutorTransactions::Sharded(sub_blocks) => {
                let shard_id = sub_blocks.shard_id;
                let signature_verified_sub_blocks = sub_blocks
                    .into_sub_blocks()
                    .into_par_iter()
                    .map(|sub_block| {
                        let start_index = sub_block.start_index;
                        let verified_txns = sub_block
                            .into_transactions_with_deps()
                            .into_par_iter()
                            .with_min_len(25)
                            .map(|txn_with_deps| {
                                let TransactionWithDependencies {
                                    txn,
                                    cross_shard_dependencies,
                                } = txn_with_deps;
                                let preprocessed_txn = preprocess_transaction::<AptosVM>(txn);
                                TransactionWithDependencies::new(
                                    preprocessed_txn,
                                    cross_shard_dependencies,
                                )
                            })
                            .collect();
                        SubBlock::new(start_index, verified_txns)
                    })
                    .collect();

                BlockExecutorTransactions::Sharded(SubBlocksForShard::new(
                    shard_id,
                    signature_verified_sub_blocks,
                ))
            },
        }
    }

    pub fn execute_block<
        S: StateView + Sync,
<<<<<<< HEAD
        L: TransactionCommitListener<
            AptosTransactionOutput,
=======
        L: TransactionCommitHook<
>>>>>>> 963762e3
            ExecutionStatus = BlockExecutorExecutionStatus<AptosTransactionOutput, Error<VMStatus>>,
        >,
    >(
        executor_thread_pool: Arc<ThreadPool>,
        transactions: BlockExecutorTransactions<Transaction>,
        state_view: &S,
        concurrency_level: usize,
        maybe_block_gas_limit: Option<u64>,
        transaction_commit_listener: Option<L>,
    ) -> Result<Vec<TransactionOutput>, VMStatus> {
        let _timer = BLOCK_EXECUTOR_EXECUTE_BLOCK_SECONDS.start_timer();
        // Verify the signatures of all the transactions in parallel.
        // This is time consuming so don't wait and do the checking
        // sequentially while executing the transactions.
        // TODO: state sync runs this code but doesn't need to verify signatures
        let signature_verification_timer =
            BLOCK_EXECUTOR_SIGNATURE_VERIFICATION_SECONDS.start_timer();
        let signature_verified_block =
            executor_thread_pool.install(|| Self::verify_transactions(transactions));
        drop(signature_verification_timer);

        let num_txns = signature_verified_block.num_txns();
        if state_view.id() != StateViewId::Miscellaneous {
            // Speculation is disabled in Miscellaneous context, which is used by testing and
            // can even lead to concurrent execute_block invocations, leading to errors on flush.
            init_speculative_logs(num_txns);
        }

        BLOCK_EXECUTOR_CONCURRENCY.set(concurrency_level as i64);
        let executor = BlockExecutor::<
            PreprocessedTransaction,
            AptosExecutorTask<S>,
            S,
            L,
            ExecutableTestType,
        >::new(
            concurrency_level,
            executor_thread_pool,
            maybe_block_gas_limit,
            transaction_commit_listener,
        );

        let ret = executor.execute_block(
            state_view,
            signature_verified_block,
            state_view,
            transaction_commit_listener,
        );
        match ret {
            Ok(outputs) => {
                let output_vec: Vec<TransactionOutput> = outputs
                    .into_iter()
                    .map(|output| output.take_output())
                    .collect();

                // Flush the speculative logs of the committed transactions.
                let pos = output_vec.partition_point(|o| !o.status().is_retry());

                if state_view.id() != StateViewId::Miscellaneous {
                    // Speculation is disabled in Miscellaneous context, which is used by testing and
                    // can even lead to concurrent execute_block invocations, leading to errors on flush.
                    flush_speculative_logs(pos);
                }

                Ok(output_vec)
            },
            Err(Error::ModulePathReadWrite) => {
                unreachable!("[Execution]: Must be handled by sequential fallback")
            },
            Err(Error::UserError(err)) => Err(err),
        }
    }
}<|MERGE_RESOLUTION|>--- conflicted
+++ resolved
@@ -18,14 +18,10 @@
     errors::Error,
     executor::BlockExecutor,
     task::{
-        ExecutionStatus as BlockExecutorExecutionStatus, Transaction as BlockExecutorTransaction,
+        Transaction as BlockExecutorTransaction,
         TransactionOutput as BlockExecutorTransactionOutput,
     },
-<<<<<<< HEAD
-    txn_commit_listener::TransactionCommitListener,
-=======
     txn_commit_hook::TransactionCommitHook,
->>>>>>> 963762e3
 };
 use aptos_infallible::Mutex;
 use aptos_state_view::{StateView, StateViewId};
@@ -66,15 +62,11 @@
         }
     }
 
-<<<<<<< HEAD
-    pub fn take_output(mut self) -> TransactionOutput {
-=======
-    pub(crate) fn committed_output(&self) -> Option<&TransactionOutput> {
-        self.committed_output.get()
+    pub(crate) fn committed_output(&self) -> &TransactionOutput {
+        self.committed_output.get().unwrap()
     }
 
     fn take_output(mut self) -> TransactionOutput {
->>>>>>> 963762e3
         match self.committed_output.take() {
             Some(output) => output,
             None => self
@@ -213,14 +205,7 @@
 
     pub fn execute_block<
         S: StateView + Sync,
-<<<<<<< HEAD
-        L: TransactionCommitListener<
-            AptosTransactionOutput,
-=======
-        L: TransactionCommitHook<
->>>>>>> 963762e3
-            ExecutionStatus = BlockExecutorExecutionStatus<AptosTransactionOutput, Error<VMStatus>>,
-        >,
+        L: TransactionCommitHook<Output = AptosTransactionOutput>,
     >(
         executor_thread_pool: Arc<ThreadPool>,
         transactions: BlockExecutorTransactions<Transaction>,
@@ -261,12 +246,7 @@
             transaction_commit_listener,
         );
 
-        let ret = executor.execute_block(
-            state_view,
-            signature_verified_block,
-            state_view,
-            transaction_commit_listener,
-        );
+        let ret = executor.execute_block(state_view, signature_verified_block, state_view);
         match ret {
             Ok(outputs) => {
                 let output_vec: Vec<TransactionOutput> = outputs
