// Copyright © Aptos Foundation
// Parts of the project are originally copyright © Meta Platforms, Inc.
// SPDX-License-Identifier: Apache-2.0

use crate::{
    adapter_common::{
        discard_error_output, discard_error_vm_status, PreprocessedTransaction, VMAdapter,
    },
    aptos_vm_impl::{get_transaction_output, AptosVMImpl, AptosVMInternals},
    block_executor::BlockAptosVM,
    counters::*,
    data_cache::StorageAdapter,
    errors::expect_only_successful_execution,
    move_vm_ext::{MoveResolverExt, RespawnedSession, SessionExt, SessionId},
    sharded_block_executor::ShardedBlockExecutor,
    system_module_names::*,
    transaction_metadata::TransactionMetadata,
    verifier, VMExecutor, VMValidator,
};
use anyhow::{anyhow, Result};
use aptos_aggregator::delta_change_set::{DeltaChangeSet, EADD_OVERFLOW, ESUB_UNDERFLOW};
use aptos_crypto::HashValue;
use aptos_framework::natives::code::PublishRequest;
use aptos_gas::{
    AptosGasMeter, AptosGasParameters, ChangeSetConfigs, Gas, StandardGasMeter,
    StorageGasParameters,
};
use aptos_logger::{enabled, prelude::*, Level};
use aptos_state_view::StateView;
use aptos_types::{
    account_config,
    account_config::new_block_event_key,
    block_metadata::BlockMetadata,
    on_chain_config::{new_epoch_event_key, FeatureFlag, TimedFeatureOverride},
    transaction::{
        EntryFunction, ExecutionError, ExecutionStatus, ModuleBundle, Multisig,
        MultisigTransactionPayload, SignatureCheckedTransaction, SignedTransaction, Transaction,
        TransactionOutput, TransactionPayload, TransactionStatus, VMValidatorResult,
        WriteSetPayload,
    },
    vm_status::{AbortLocation, StatusCode, VMStatus},
    write_set::WriteSet,
};
use aptos_utils::{aptos_try, return_on_failure};
use aptos_vm_logging::{log_schema::AdapterLogSchema, speculative_error, speculative_log};
use aptos_vm_types::{change_set::VMChangeSet, output::VMOutput};
use fail::fail_point;
use move_binary_format::{
    access::ModuleAccess,
    compatibility::Compatibility,
    errors::{verification_error, Location, PartialVMError, VMError, VMResult},
    CompiledModule, IndexKind,
};
use move_core_types::{
    account_address::AccountAddress,
    ident_str,
    identifier::Identifier,
    language_storage::{ModuleId, TypeTag},
    transaction_argument::convert_txn_args,
    value::{serialize_values, MoveValue},
    vm_status::StatusType,
};
use move_vm_runtime::session::SerializedReturnValues;
use move_vm_types::gas::UnmeteredGasMeter;
use num_cpus;
use once_cell::sync::{Lazy, OnceCell};
use std::{
    cmp::{max, min},
    collections::{BTreeMap, BTreeSet},
    convert::{AsMut, AsRef},
    marker::Sync,
    sync::{
        atomic::{AtomicBool, Ordering},
        Arc,
    },
};

static EXECUTION_CONCURRENCY_LEVEL: OnceCell<usize> = OnceCell::new();
static NUM_EXECUTION_SHARD: OnceCell<usize> = OnceCell::new();
static NUM_PROOF_READING_THREADS: OnceCell<usize> = OnceCell::new();
static PARANOID_TYPE_CHECKS: OnceCell<bool> = OnceCell::new();
static PROCESSED_TRANSACTIONS_DETAILED_COUNTERS: OnceCell<bool> = OnceCell::new();
static TIMED_FEATURE_OVERRIDE: OnceCell<TimedFeatureOverride> = OnceCell::new();

pub static RAYON_EXEC_POOL: Lazy<Arc<rayon::ThreadPool>> = Lazy::new(|| {
    Arc::new(
        rayon::ThreadPoolBuilder::new()
            .num_threads(num_cpus::get())
            .thread_name(|index| format!("par_exec_{}", index))
            .build()
            .unwrap(),
    )
});

/// Remove this once the bundle is removed from the code.
static MODULE_BUNDLE_DISALLOWED: AtomicBool = AtomicBool::new(true);
pub fn allow_module_bundle_for_test() {
    MODULE_BUNDLE_DISALLOWED.store(false, Ordering::Relaxed);
}

pub struct AptosVM(pub(crate) AptosVMImpl);

struct AptosSimulationVM(AptosVM);

macro_rules! unwrap_or_discard {
    ($res:expr) => {
        match $res {
            Ok(s) => s,
            Err(e) => return discard_error_vm_status(e),
        }
    };
}

impl AptosVM {
    pub fn new(state: &impl StateView) -> Self {
        Self(AptosVMImpl::new(state))
    }

    pub fn new_for_validation(state: &impl StateView) -> Self {
        info!(
            AdapterLogSchema::new(state.id(), 0),
            "Adapter created for Validation"
        );
        Self::new(state)
    }

    /// Sets execution concurrency level when invoked the first time.
    pub fn set_concurrency_level_once(mut concurrency_level: usize) {
        concurrency_level = min(concurrency_level, num_cpus::get());
        // Only the first call succeeds, due to OnceCell semantics.
        EXECUTION_CONCURRENCY_LEVEL.set(concurrency_level).ok();
    }

    /// Get the concurrency level if already set, otherwise return default 1
    /// (sequential execution).
    ///
    /// The concurrency level is fixed to 1 if gas profiling is enabled.
    pub fn get_concurrency_level() -> usize {
        match EXECUTION_CONCURRENCY_LEVEL.get() {
            Some(concurrency_level) => *concurrency_level,
            None => 1,
        }
    }

    pub fn set_num_shards_once(mut num_shards: usize) {
        num_shards = max(num_shards, 1);
        // Only the first call succeeds, due to OnceCell semantics.
        NUM_EXECUTION_SHARD.set(num_shards).ok();
    }

    pub fn get_num_shards() -> usize {
        match NUM_EXECUTION_SHARD.get() {
            Some(num_shards) => *num_shards,
            None => 1,
        }
    }

    /// Sets runtime config when invoked the first time.
    pub fn set_paranoid_type_checks(enable: bool) {
        // Only the first call succeeds, due to OnceCell semantics.
        PARANOID_TYPE_CHECKS.set(enable).ok();
    }

    /// Get the paranoid type check flag if already set, otherwise return default true
    pub fn get_paranoid_checks() -> bool {
        match PARANOID_TYPE_CHECKS.get() {
            Some(enable) => *enable,
            None => true,
        }
    }

    // Set the override profile for timed features.
    pub fn set_timed_feature_override(profile: TimedFeatureOverride) {
        TIMED_FEATURE_OVERRIDE.set(profile).ok();
    }

    pub fn get_timed_feature_override() -> Option<TimedFeatureOverride> {
        TIMED_FEATURE_OVERRIDE.get().cloned()
    }

    /// Sets the # of async proof reading threads.
    pub fn set_num_proof_reading_threads_once(mut num_threads: usize) {
        // TODO(grao): Do more analysis to tune this magic number.
        num_threads = min(num_threads, 256);
        // Only the first call succeeds, due to OnceCell semantics.
        NUM_PROOF_READING_THREADS.set(num_threads).ok();
    }

    /// Returns the # of async proof reading threads if already set, otherwise return default value
    /// (32).
    pub fn get_num_proof_reading_threads() -> usize {
        match NUM_PROOF_READING_THREADS.get() {
            Some(num_threads) => *num_threads,
            None => 32,
        }
    }

    /// Sets addigional details in counters when invoked the first time.
    pub fn set_processed_transactions_detailed_counters() {
        // Only the first call succeeds, due to OnceCell semantics.
        PROCESSED_TRANSACTIONS_DETAILED_COUNTERS.set(true).ok();
    }

    /// Get whether we should capture additional details in counters
    pub fn get_processed_transactions_detailed_counters() -> bool {
        match PROCESSED_TRANSACTIONS_DETAILED_COUNTERS.get() {
            Some(value) => *value,
            None => false,
        }
    }

    pub fn internals(&self) -> AptosVMInternals {
        AptosVMInternals::new(&self.0)
    }

    /// Load a module into its internal MoveVM's code cache.
    pub fn load_module(
        &self,
        module_id: &ModuleId,
        resolver: &impl MoveResolverExt,
    ) -> VMResult<Arc<CompiledModule>> {
        self.0.load_module(module_id, resolver)
    }

    /// Generates a transaction output for a transaction that encountered errors during the
    /// execution process. This is public for now only for tests.
    pub fn failed_transaction_cleanup(
        &self,
        error_code: VMStatus,
        gas_meter: &mut impl AptosGasMeter,
        txn_data: &TransactionMetadata,
        resolver: &impl MoveResolverExt,
        log_context: &AdapterLogSchema,
        change_set_configs: &ChangeSetConfigs,
    ) -> VMOutput {
        self.failed_transaction_cleanup_and_keep_vm_status(
            error_code,
            gas_meter,
            txn_data,
            resolver,
            log_context,
            change_set_configs,
            false,
        )
        .1
    }

    pub fn as_move_resolver<'a, S: StateView>(&self, state_view: &'a S) -> StorageAdapter<'a, S> {
        StorageAdapter::new_with_cached_config(
            state_view,
            self.0.get_gas_feature_version(),
            self.0.get_features(),
        )
    }

    fn failed_transaction_cleanup_and_keep_vm_status(
        &self,
        error_code: VMStatus,
        gas_meter: &mut impl AptosGasMeter,
        txn_data: &TransactionMetadata,
        resolver: &impl MoveResolverExt,
        log_context: &AdapterLogSchema,
        change_set_configs: &ChangeSetConfigs,
        aggregator_enabled: bool,
    ) -> (VMStatus, VMOutput) {
        let mut session =
            self.0
                .new_session(resolver, SessionId::txn_meta(txn_data), aggregator_enabled);

        match TransactionStatus::from_vm_status(
            error_code.clone(),
            self.0
                .get_features()
                .is_enabled(FeatureFlag::CHARGE_INVARIANT_VIOLATION),
        ) {
            TransactionStatus::Keep(status) => {
                // Inject abort info if available.
                let status = match status {
                    ExecutionStatus::MoveAbort {
                        location: AbortLocation::Module(module),
                        code,
                        ..
                    } => {
                        let info = self.0.extract_abort_info(&module, code);
                        ExecutionStatus::MoveAbort {
                            location: AbortLocation::Module(module),
                            code,
                            info,
                        }
                    },
                    _ => status,
                };
                // The transaction should be charged for gas, so run the epilogue to do that.
                // This is running in a new session that drops any side effects from the
                // attempted transaction (e.g., spending funds that were needed to pay for gas),
                // so even if the previous failure occurred while running the epilogue, it
                // should not fail now. If it somehow fails here, there is no choice but to
                // discard the transaction.
                if let Err(e) = self.0.run_failure_epilogue(
                    &mut session,
                    gas_meter.balance(),
                    txn_data,
                    log_context,
                ) {
                    return discard_error_vm_status(e);
                }
                let txn_output = get_transaction_output(
                    &mut (),
                    session,
                    gas_meter.balance(),
                    txn_data,
                    status,
                    change_set_configs,
                )
                .unwrap_or_else(|e| discard_error_vm_status(e).1);
                (error_code, txn_output)
            },
            TransactionStatus::Discard(status) => {
                (VMStatus::Error(status, None), discard_error_output(status))
            },
            TransactionStatus::Retry => unreachable!(),
        }
    }

    fn success_transaction_cleanup(
        &self,
        mut respawned_session: RespawnedSession,
        gas_meter: &mut impl AptosGasMeter,
        txn_data: &TransactionMetadata,
        log_context: &AdapterLogSchema,
        change_set_configs: &ChangeSetConfigs,
    ) -> Result<(VMStatus, VMOutput), VMStatus> {
        respawned_session.execute(|session| {
            self.0
                .run_success_epilogue(session, gas_meter.balance(), txn_data, log_context)
        })?;
        let change_set = respawned_session.finish(change_set_configs)?;
        let gas_used = txn_data
            .max_gas_amount()
            .checked_sub(gas_meter.balance())
            .expect("Balance should always be less than or equal to max gas amount");

        let output = VMOutput::new(
            change_set,
            gas_used.into(),
            TransactionStatus::Keep(ExecutionStatus::Success),
        );

        Ok((VMStatus::Executed, output))
    }

    fn validate_and_execute_entry_function(
        &self,
        session: &mut SessionExt,
        gas_meter: &mut impl AptosGasMeter,
        senders: Vec<AccountAddress>,
        script_fn: &EntryFunction,
    ) -> Result<SerializedReturnValues, VMStatus> {
        let function = session.load_function(
            script_fn.module(),
            script_fn.function(),
            script_fn.ty_args(),
        )?;
        let struct_constructors = self
            .0
            .get_features()
            .is_enabled(FeatureFlag::STRUCT_CONSTRUCTORS);
        let args = verifier::transaction_arg_validation::validate_combine_signer_and_txn_args(
            session,
            senders,
            script_fn.args().to_vec(),
            &function,
            struct_constructors,
        )?;
        Ok(session.execute_entry_function(
            script_fn.module(),
            script_fn.function(),
            script_fn.ty_args().to_vec(),
            args,
            gas_meter,
        )?)
    }

    fn execute_script_or_entry_function(
        &self,
        resolver: &impl MoveResolverExt,
        mut session: SessionExt,
        gas_meter: &mut impl AptosGasMeter,
        txn_data: &TransactionMetadata,
        payload: &TransactionPayload,
        log_context: &AdapterLogSchema,
        new_published_modules_loaded: &mut bool,
        change_set_configs: &ChangeSetConfigs,
        aggregator_enabled: bool,
    ) -> Result<(VMStatus, VMOutput), VMStatus> {
        fail_point!("move_adapter::execute_script_or_entry_function", |_| {
            Err(VMStatus::Error(
                StatusCode::UNKNOWN_INVARIANT_VIOLATION_ERROR,
                None,
            ))
        });
        // Run the execution logic
        {
            gas_meter.charge_intrinsic_gas_for_transaction(txn_data.transaction_size())?;

            match payload {
                TransactionPayload::Script(script) => {
                    let mut senders = vec![txn_data.sender()];
                    senders.extend(txn_data.secondary_signers());
                    let loaded_func =
                        session.load_script(script.code(), script.ty_args().to_vec())?;
                    let args =
                        verifier::transaction_arg_validation::validate_combine_signer_and_txn_args(
                            &mut session,
                            senders,
                            convert_txn_args(script.args()),
                            &loaded_func,
                            self.0
                                .get_features()
                                .is_enabled(FeatureFlag::STRUCT_CONSTRUCTORS),
                        )?;
                    session.execute_script(
                        script.code(),
                        script.ty_args().to_vec(),
                        args,
                        gas_meter,
                    )?;
                },
                TransactionPayload::EntryFunction(script_fn) => {
                    let mut senders = vec![txn_data.sender()];
                    senders.extend(txn_data.secondary_signers());
                    self.validate_and_execute_entry_function(
                        &mut session,
                        gas_meter,
                        senders,
                        script_fn,
                    )?;
                },

                // Not reachable as this function should only be invoked for entry or script
                // transaction payload.
                _ => {
                    return Err(VMStatus::Error(StatusCode::UNREACHABLE, None));
                },
            };

            self.resolve_pending_code_publish(
                &mut session,
                gas_meter,
                new_published_modules_loaded,
            )?;
            let respawned_session = self.charge_change_set_and_respawn_session(
                session,
                resolver,
                gas_meter,
                change_set_configs,
                txn_data,
                aggregator_enabled,
            )?;
            self.success_transaction_cleanup(
                respawned_session,
                gas_meter,
                txn_data,
                log_context,
                change_set_configs,
            )
        }
    }

    fn charge_change_set_and_respawn_session<'r, 'l>(
        &'l self,
        session: SessionExt,
        resolver: &'r impl MoveResolverExt,
        gas_meter: &mut impl AptosGasMeter,
        change_set_configs: &ChangeSetConfigs,
        txn_data: &TransactionMetadata,
        aggregator_enabled: bool,
    ) -> Result<RespawnedSession<'r, 'l>, VMStatus> {
        let change_set = session.finish(&mut (), change_set_configs)?;
        gas_meter.charge_io_gas_for_write_set(change_set.write_set().iter())?;
        gas_meter.charge_storage_fee_for_all(
            change_set.write_set().iter(),
            change_set.events(),
            txn_data.transaction_size,
            txn_data.gas_unit_price,
        )?;

        // TODO(Gas): Charge for aggregator writes
        let session_id = SessionId::txn_meta(txn_data);
        RespawnedSession::spawn(
            &self.0,
            session_id,
            resolver,
            change_set,
            aggregator_enabled,
        )
    }

    // Execute a multisig transaction:
    // 1. Obtain the payload of the transaction to execute. This could have been stored on chain
    // when the multisig transaction was created.
    // 2. Execute the target payload. If this fails, discard the session and keep the gas meter and
    // failure object. In case of success, keep the session and also do any necessary module publish
    // cleanup.
    // 3. Call post transaction cleanup function in multisig account module with the result from (2)
    fn execute_multisig_transaction(
        &self,
        resolver: &impl MoveResolverExt,
        mut session: SessionExt,
        gas_meter: &mut impl AptosGasMeter,
        txn_data: &TransactionMetadata,
        txn_payload: &Multisig,
        log_context: &AdapterLogSchema,
        new_published_modules_loaded: &mut bool,
        change_set_configs: &ChangeSetConfigs,
        aggregator_enabled: bool,
    ) -> Result<(VMStatus, VMOutput), VMStatus> {
        fail_point!("move_adapter::execute_multisig_transaction", |_| {
            Err(VMStatus::Error(
                StatusCode::UNKNOWN_INVARIANT_VIOLATION_ERROR,
                None,
            ))
        });

        gas_meter.charge_intrinsic_gas_for_transaction(txn_data.transaction_size())?;

        // Step 1: Obtain the payload. If any errors happen here, the entire transaction should fail
        let invariant_violation_error =
            PartialVMError::new(StatusCode::UNKNOWN_INVARIANT_VIOLATION_ERROR)
                .with_message("MultiSig transaction error".to_string())
                .finish(Location::Undefined);
        let provided_payload = if let Some(payload) = &txn_payload.transaction_payload {
            bcs::to_bytes(&payload).map_err(|_| invariant_violation_error.clone())?
        } else {
            // Default to empty bytes if payload is not provided.
            bcs::to_bytes::<Vec<u8>>(&vec![]).map_err(|_| invariant_violation_error.clone())?
        };
        // Failures here will be propagated back.
        let payload_bytes: Vec<Vec<u8>> = session
            .execute_function_bypass_visibility(
                &MULTISIG_ACCOUNT_MODULE,
                GET_NEXT_TRANSACTION_PAYLOAD,
                vec![],
                serialize_values(&vec![
                    MoveValue::Address(txn_payload.multisig_address),
                    MoveValue::vector_u8(provided_payload),
                ]),
                gas_meter,
            )?
            .return_values
            .into_iter()
            .map(|(bytes, _ty)| bytes)
            .collect::<Vec<_>>();
        let payload_bytes = payload_bytes
            .first()
            // We expect the payload to either exists on chain or be passed along with the
            // transaction.
            .ok_or_else(|| {
                PartialVMError::new(StatusCode::UNKNOWN_INVARIANT_VIOLATION_ERROR)
                    .with_message("Multisig payload bytes return error".to_string())
                    .finish(Location::Undefined)
            })?;
        // We have to deserialize twice as the first time returns the actual return type of the
        // function, which is vec<u8>. The second time deserializes it into the correct
        // EntryFunction payload type.
        // If either deserialization fails for some reason, that means the user provided incorrect
        // payload data either during transaction creation or execution.
        let deserialization_error = PartialVMError::new(StatusCode::FAILED_TO_DESERIALIZE_ARGUMENT)
            .finish(Location::Undefined);
        let payload_bytes =
            bcs::from_bytes::<Vec<u8>>(payload_bytes).map_err(|_| deserialization_error.clone())?;
        let payload = bcs::from_bytes::<MultisigTransactionPayload>(&payload_bytes)
            .map_err(|_| deserialization_error)?;

        // Step 2: Execute the target payload. Transaction failure here is tolerated. In case of any
        // failures, we'll discard the session and start a new one. This ensures that any data
        // changes are not persisted.
        // The multisig transaction would still be considered executed even if execution fails.
        let execution_result = match payload {
            MultisigTransactionPayload::EntryFunction(entry_function) => self
                .execute_multisig_entry_function(
                    &mut session,
                    gas_meter,
                    txn_payload.multisig_address,
                    &entry_function,
                    new_published_modules_loaded,
                ),
        };

        // Step 3: Call post transaction cleanup function in multisig account module with the result
        // from Step 2.
        // Note that we don't charge execution or writeset gas for cleanup routines. This is
        // consistent with the high-level success/failure cleanup routines for user transactions.
        let cleanup_args = serialize_values(&vec![
            MoveValue::Address(txn_data.sender),
            MoveValue::Address(txn_payload.multisig_address),
            MoveValue::vector_u8(payload_bytes),
        ]);
        let respawned_session = if let Err(execution_error) = execution_result {
            // Invalidate the loader cache in case there was a new module loaded from a module
            // publish request that failed.
            // This is redundant with the logic in execute_user_transaction but unfortunately is
            // necessary here as executing the underlying call can fail without this function
            // returning an error to execute_user_transaction.
            if *new_published_modules_loaded {
                self.0.mark_loader_cache_as_invalid();
            };
            self.failure_multisig_payload_cleanup(
                resolver,
                execution_error,
                txn_data,
                cleanup_args,
                aggregator_enabled,
            )?
        } else {
            self.success_multisig_payload_cleanup(
                resolver,
                session,
                gas_meter,
                txn_data,
                cleanup_args,
                change_set_configs,
                aggregator_enabled,
            )?
        };

        // TODO(Gas): Charge for aggregator writes
        self.success_transaction_cleanup(
            respawned_session,
            gas_meter,
            txn_data,
            log_context,
            change_set_configs,
        )
    }

    fn execute_multisig_entry_function(
        &self,
        session: &mut SessionExt,
        gas_meter: &mut impl AptosGasMeter,
        multisig_address: AccountAddress,
        payload: &EntryFunction,
        new_published_modules_loaded: &mut bool,
    ) -> Result<(), VMStatus> {
        // If txn args are not valid, we'd still consider the transaction as executed but
        // failed. This is primarily because it's unrecoverable at this point.
        self.validate_and_execute_entry_function(
            session,
            gas_meter,
            vec![multisig_address],
            payload,
        )?;

        // Resolve any pending module publishes in case the multisig transaction is deploying
        // modules.
        self.resolve_pending_code_publish(session, gas_meter, new_published_modules_loaded)?;
        Ok(())
    }

    fn success_multisig_payload_cleanup<'r, 'l>(
        &'l self,
        resolver: &'r impl MoveResolverExt,
        session: SessionExt,
        gas_meter: &mut impl AptosGasMeter,
        txn_data: &TransactionMetadata,
        cleanup_args: Vec<Vec<u8>>,
        change_set_configs: &ChangeSetConfigs,
        aggregator_enabled: bool,
    ) -> Result<RespawnedSession<'r, 'l>, VMStatus> {
        // Charge gas for writeset before we do cleanup. This ensures we don't charge gas for
        // cleanup writeset changes, which is consistent with outer-level success cleanup
        // flow. We also wouldn't need to worry that we run out of gas when doing cleanup.
        let mut respawned_session = self.charge_change_set_and_respawn_session(
            session,
            resolver,
            gas_meter,
            change_set_configs,
            txn_data,
            aggregator_enabled,
        )?;
        respawned_session.execute(|session| {
            session.execute_function_bypass_visibility(
                &MULTISIG_ACCOUNT_MODULE,
                SUCCESSFUL_TRANSACTION_EXECUTION_CLEANUP,
                vec![],
                cleanup_args,
                &mut UnmeteredGasMeter,
            )
        })?;
        Ok(respawned_session)
    }

    fn failure_multisig_payload_cleanup<'r, 'l>(
        &'l self,
        resolver: &'r impl MoveResolverExt,
        execution_error: VMStatus,
        txn_data: &TransactionMetadata,
        mut cleanup_args: Vec<Vec<u8>>,
        aggregator_enabled: bool,
    ) -> Result<RespawnedSession<'r, 'l>, VMStatus> {
        // Start a fresh session for running cleanup that does not contain any changes from
        // the inner function call earlier (since it failed).
        let mut respawned_session = RespawnedSession::spawn(
            &self.0,
            SessionId::txn_meta(txn_data),
            resolver,
            VMChangeSet::empty(),
            aggregator_enabled,
        )?;

        let execution_error = ExecutionError::try_from(execution_error)
            .map_err(|_| VMStatus::Error(StatusCode::UNREACHABLE, None))?;
        // Serialization is not expected to fail so we're using invariant_violation error here.
        cleanup_args.push(bcs::to_bytes(&execution_error).map_err(|_| {
            PartialVMError::new(StatusCode::UNKNOWN_INVARIANT_VIOLATION_ERROR)
                .with_message("MultiSig payload cleanup error.".to_string())
                .finish(Location::Undefined)
        })?);
        respawned_session.execute(|session| {
            session.execute_function_bypass_visibility(
                &MULTISIG_ACCOUNT_MODULE,
                FAILED_TRANSACTION_EXECUTION_CLEANUP,
                vec![],
                cleanup_args,
                &mut UnmeteredGasMeter,
            )
        })?;
        Ok(respawned_session)
    }

    fn verify_module_bundle(
        session: &mut SessionExt,
        module_bundle: &ModuleBundle,
    ) -> VMResult<()> {
        for module_blob in module_bundle.iter() {
            match CompiledModule::deserialize(module_blob.code()) {
                Ok(module) => {
                    // verify the module doesn't exist
                    if session.load_module(&module.self_id()).is_ok() {
                        return Err(verification_error(
                            StatusCode::DUPLICATE_MODULE_NAME,
                            IndexKind::AddressIdentifier,
                            module.self_handle_idx().0,
                        )
                        .finish(Location::Undefined));
                    }
                },
                Err(err) => return Err(err.finish(Location::Undefined)),
            }
        }
        Ok(())
    }

    /// Execute all module initializers.
    fn execute_module_initialization(
        &self,
        session: &mut SessionExt,
        gas_meter: &mut impl AptosGasMeter,
        modules: &[CompiledModule],
        exists: BTreeSet<ModuleId>,
        senders: &[AccountAddress],
        new_published_modules_loaded: &mut bool,
    ) -> VMResult<()> {
        let init_func_name = ident_str!("init_module");
        for module in modules {
            if exists.contains(&module.self_id()) {
                // Call initializer only on first publish.
                continue;
            }
            *new_published_modules_loaded = true;
            let init_function = session.load_function(&module.self_id(), init_func_name, &[]);
            // it is ok to not have init_module function
            // init_module function should be (1) private and (2) has no return value
            // Note that for historic reasons, verification here is treated
            // as StatusCode::CONSTRAINT_NOT_SATISFIED, there this cannot be unified
            // with the general verify_module above.
            if init_function.is_ok() {
                if verifier::module_init::verify_module_init_function(module).is_ok() {
                    let args: Vec<Vec<u8>> = senders
                        .iter()
                        .map(|s| MoveValue::Signer(*s).simple_serialize().unwrap())
                        .collect();
                    session.execute_function_bypass_visibility(
                        &module.self_id(),
                        init_func_name,
                        vec![],
                        args,
                        gas_meter,
                    )?;
                } else {
                    return Err(PartialVMError::new(StatusCode::CONSTRAINT_NOT_SATISFIED)
                        .finish(Location::Undefined));
                }
            }
        }
        Ok(())
    }

    /// Deserialize a module bundle.
    fn deserialize_module_bundle(&self, modules: &ModuleBundle) -> VMResult<Vec<CompiledModule>> {
        let max_version = if self
            .0
            .get_features()
            .is_enabled(FeatureFlag::VM_BINARY_FORMAT_V6)
        {
            6
        } else {
            5
        };
        let mut result = vec![];
        for module_blob in modules.iter() {
            match CompiledModule::deserialize_with_max_version(module_blob.code(), max_version) {
                Ok(module) => {
                    result.push(module);
                },
                Err(_err) => {
                    return Err(PartialVMError::new(StatusCode::CODE_DESERIALIZATION_ERROR)
                        .finish(Location::Undefined))
                },
            }
        }
        Ok(result)
    }

    /// Execute a module bundle load request.
    /// TODO: this is going to be deprecated and removed in favor of code publishing via
    /// NativeCodeContext
    fn execute_modules(
        &self,
        resolver: &impl MoveResolverExt,
        mut session: SessionExt,
        gas_meter: &mut impl AptosGasMeter,
        txn_data: &TransactionMetadata,
        modules: &ModuleBundle,
        log_context: &AdapterLogSchema,
        new_published_modules_loaded: &mut bool,
        change_set_configs: &ChangeSetConfigs,
        aggregator_enabled: bool,
    ) -> Result<(VMStatus, VMOutput), VMStatus> {
        if MODULE_BUNDLE_DISALLOWED.load(Ordering::Relaxed) {
            return Err(VMStatus::Error(StatusCode::FEATURE_UNDER_GATING, None));
        }
        fail_point!("move_adapter::execute_module", |_| {
            Err(VMStatus::Error(
                StatusCode::UNKNOWN_INVARIANT_VIOLATION_ERROR,
                None,
            ))
        });

        gas_meter.charge_intrinsic_gas_for_transaction(txn_data.transaction_size())?;

        Self::verify_module_bundle(&mut session, modules)?;
        session.publish_module_bundle_with_compat_config(
            modules.clone().into_inner(),
            txn_data.sender(),
            gas_meter,
            Compatibility::new(
                true,
                true,
                !self
                    .0
                    .get_features()
                    .is_enabled(FeatureFlag::TREAT_FRIEND_AS_PRIVATE),
            ),
        )?;

        // call init function of the each module
        self.execute_module_initialization(
            &mut session,
            gas_meter,
            &self.deserialize_module_bundle(modules)?,
            BTreeSet::new(),
            &[txn_data.sender()],
            new_published_modules_loaded,
        )?;

        let respawned_session = self.charge_change_set_and_respawn_session(
            session,
            resolver,
            gas_meter,
            change_set_configs,
            txn_data,
            aggregator_enabled,
        )?;

        self.success_transaction_cleanup(
            respawned_session,
            gas_meter,
            txn_data,
            log_context,
            change_set_configs,
        )
    }

    /// Resolve a pending code publish request registered via the NativeCodeContext.
    fn resolve_pending_code_publish(
        &self,
        session: &mut SessionExt,
        gas_meter: &mut impl AptosGasMeter,
        new_published_modules_loaded: &mut bool,
    ) -> VMResult<()> {
        if let Some(PublishRequest {
            destination,
            bundle,
            expected_modules,
            allowed_deps,
            check_compat: _,
        }) = session.extract_publish_request()
        {
            // TODO: unfortunately we need to deserialize the entire bundle here to handle
            // `init_module` and verify some deployment conditions, while the VM need to do
            // the deserialization again. Consider adding an API to MoveVM which allows to
            // directly pass CompiledModule.
            let modules = self.deserialize_module_bundle(&bundle)?;

            // Validate the module bundle
            self.validate_publish_request(session, &modules, expected_modules, allowed_deps)?;

            // Check what modules exist before publishing.
            let mut exists = BTreeSet::new();
            for m in &modules {
                let id = m.self_id();
                if session.exists_module(&id)? {
                    exists.insert(id);
                }
            }

            // Publish the bundle and execute initializers
            // publish_module_bundle doesn't actually load the published module into
            // the loader cache. It only puts the module data in the data cache.
            return_on_failure!(session.publish_module_bundle_with_compat_config(
                bundle.into_inner(),
                destination,
                gas_meter,
                Compatibility::new(
                    true,
                    true,
                    !self
                        .0
                        .get_features()
                        .is_enabled(FeatureFlag::TREAT_FRIEND_AS_PRIVATE),
                ),
            ));

            self.execute_module_initialization(
                session,
                gas_meter,
                &modules,
                exists,
                &[destination],
                new_published_modules_loaded,
            )
        } else {
            Ok(())
        }
    }

    /// Validate a publish request.
    fn validate_publish_request(
        &self,
        session: &mut SessionExt,
        modules: &[CompiledModule],
        mut expected_modules: BTreeSet<String>,
        allowed_deps: Option<BTreeMap<AccountAddress, BTreeSet<String>>>,
    ) -> VMResult<()> {
        for m in modules {
            if !expected_modules.remove(m.self_id().name().as_str()) {
                return Err(Self::metadata_validation_error(&format!(
                    "unregistered module: '{}'",
                    m.self_id().name()
                )));
            }
            if let Some(allowed) = &allowed_deps {
                for dep in m.immediate_dependencies() {
                    if !allowed
                        .get(dep.address())
                        .map(|modules| {
                            modules.contains("") || modules.contains(dep.name().as_str())
                        })
                        .unwrap_or(false)
                    {
                        return Err(Self::metadata_validation_error(&format!(
                            "unregistered dependency: '{}'",
                            dep
                        )));
                    }
                }
            }
            aptos_framework::verify_module_metadata(m, self.0.get_features())
                .map_err(|err| Self::metadata_validation_error(&err.to_string()))?;
        }
        verifier::resource_groups::validate_resource_groups(session, modules)?;

        if !expected_modules.is_empty() {
            return Err(Self::metadata_validation_error(
                "not all registered modules published",
            ));
        }
        Ok(())
    }

    fn metadata_validation_error(msg: &str) -> VMError {
        PartialVMError::new(StatusCode::CONSTRAINT_NOT_SATISFIED)
            .with_message(format!("metadata and code bundle mismatch: {}", msg))
            .finish(Location::Undefined)
    }

    fn make_standard_gas_meter(
        &self,
        balance: Gas,
        log_context: &AdapterLogSchema,
    ) -> Result<StandardGasMeter, VMStatus> {
        Ok(StandardGasMeter::new(
            self.0.get_gas_feature_version(),
            self.0.get_gas_parameters(log_context)?.clone(),
            self.0.get_storage_gas_parameters(log_context)?.clone(),
            balance,
        ))
    }

    fn execute_user_transaction_impl(
        &self,
        resolver: &impl MoveResolverExt,
        txn: &SignatureCheckedTransaction,
        log_context: &AdapterLogSchema,
        gas_meter: &mut impl AptosGasMeter,
        aggregator_enabled: bool,
    ) -> (VMStatus, VMOutput) {
        // Revalidate the transaction.
        let mut session = self
            .0
            .new_session(resolver, SessionId::txn(txn), aggregator_enabled);
        if let Err(err) = self.validate_signature_checked_transaction(
            &mut session,
            resolver,
            txn,
            false,
            log_context,
        ) {
            return discard_error_vm_status(err);
        };

        if self.0.get_gas_feature_version() >= 1 {
            // Create a new session so that the data cache is flushed.
            // This is to ensure we correctly charge for loading certain resources, even if they
            // have been previously cached in the prologue.
            //
            // TODO(Gas): Do this in a better way in the future, perhaps without forcing the data cache to be flushed.
<<<<<<< HEAD
            session = self
                .0
                .new_session(resolver, SessionId::txn(txn), aggregator_enabled);
=======
            // By releasing resource group cache, we start with a fresh slate for resource group
            // cost accounting.
            resolver.release_resource_group_cache();
            session = self.0.new_session(resolver, SessionId::txn(txn), true);
>>>>>>> 09359aa9
        }

        let storage_gas_params = unwrap_or_discard!(self.0.get_storage_gas_parameters(log_context));
        let txn_data = TransactionMetadata::new(txn);

        // We keep track of whether any newly published modules are loaded into the Vm's loader
        // cache as part of executing transactions. This would allow us to decide whether the cache
        // should be flushed later.
        let mut new_published_modules_loaded = false;
        let result = match txn.payload() {
            payload @ TransactionPayload::Script(_)
            | payload @ TransactionPayload::EntryFunction(_) => self
                .execute_script_or_entry_function(
                    resolver,
                    session,
                    gas_meter,
                    &txn_data,
                    payload,
                    log_context,
                    &mut new_published_modules_loaded,
                    &storage_gas_params.change_set_configs,
                    aggregator_enabled,
                ),
            TransactionPayload::Multisig(payload) => self.execute_multisig_transaction(
                resolver,
                session,
                gas_meter,
                &txn_data,
                payload,
                log_context,
                &mut new_published_modules_loaded,
                &storage_gas_params.change_set_configs,
                aggregator_enabled,
            ),

            // Deprecated. Will be removed in the future.
            TransactionPayload::ModuleBundle(m) => self.execute_modules(
                resolver,
                session,
                gas_meter,
                &txn_data,
                m,
                log_context,
                &mut new_published_modules_loaded,
                &storage_gas_params.change_set_configs,
                aggregator_enabled,
            ),
        };

        let gas_usage = txn_data
            .max_gas_amount()
            .checked_sub(gas_meter.balance())
            .expect("Balance should always be less than or equal to max gas amount set");
        TXN_GAS_USAGE.observe(u64::from(gas_usage) as f64);

        match result {
            Ok(output) => output,
            Err(err) => {
                // Invalidate the loader cache in case there was a new module loaded from a module
                // publish request that failed.
                // This ensures the loader cache is flushed later to align storage with the cache.
                // None of the modules in the bundle will be committed to storage,
                // but some of them may have ended up in the cache.
                if new_published_modules_loaded {
                    self.0.mark_loader_cache_as_invalid();
                };

                if err.status_type() == StatusType::InvariantViolation {
                    speculative_error!(
                        log_context,
                        format!("[VM] discarded txn with error {:?}", err)
                    );
                }

                let txn_status = TransactionStatus::from_vm_status(
                    err.clone(),
                    self.0
                        .get_features()
                        .is_enabled(FeatureFlag::CHARGE_INVARIANT_VIOLATION),
                );
                if txn_status.is_discarded() {
                    discard_error_vm_status(err)
                } else {
                    self.failed_transaction_cleanup_and_keep_vm_status(
                        err,
                        gas_meter,
                        &txn_data,
                        resolver,
                        log_context,
                        &storage_gas_params.change_set_configs,
                        false,
                    )
                }
            },
        }
    }

    fn execute_user_transaction(
        &self,
        resolver: &impl MoveResolverExt,
        txn: &SignatureCheckedTransaction,
        log_context: &AdapterLogSchema,
        aggregator_enabled: bool,
    ) -> (VMStatus, VMOutput) {
        let balance = TransactionMetadata::new(txn).max_gas_amount();
        // TODO: would we end up having a diverging behavior by creating the gas meter at an earlier time?
        let mut gas_meter = unwrap_or_discard!(self.make_standard_gas_meter(balance, log_context));

        self.execute_user_transaction_impl(
            resolver,
            txn,
            log_context,
            &mut gas_meter,
            aggregator_enabled,
        )
    }

    pub fn execute_user_transaction_with_custom_gas_meter<G, F>(
        state_view: &impl StateView,
        txn: &SignatureCheckedTransaction,
        log_context: &AdapterLogSchema,
        make_gas_meter: F,
    ) -> Result<(VMStatus, VMOutput, G), VMStatus>
    where
        G: AptosGasMeter,
        F: FnOnce(u64, AptosGasParameters, StorageGasParameters, Gas) -> Result<G, VMStatus>,
    {
        // TODO(Gas): revisit this.
        let vm = AptosVM::new(state_view);

        // TODO(Gas): avoid creating txn metadata twice.
        let balance = TransactionMetadata::new(txn).max_gas_amount();
        let mut gas_meter = make_gas_meter(
            vm.0.get_gas_feature_version(),
            vm.0.get_gas_parameters(log_context)?.clone(),
            vm.0.get_storage_gas_parameters(log_context)?.clone(),
            balance,
        )?;

        let resolver = StorageAdapter::new_with_cached_config(
            state_view,
            vm.0.get_gas_feature_version(),
            vm.0.get_features(),
        );
        let (status, output) =
            vm.execute_user_transaction_impl(&resolver, txn, log_context, &mut gas_meter, true);

        Ok((status, output, gas_meter))
    }

    fn execute_writeset(
        &self,
        resolver: &impl MoveResolverExt,
        writeset_payload: &WriteSetPayload,
        txn_sender: Option<AccountAddress>,
        session_id: SessionId,
        aggregator_enabled: bool,
    ) -> Result<VMChangeSet, VMStatus> {
        let mut gas_meter = UnmeteredGasMeter;
        let change_set_configs =
            ChangeSetConfigs::unlimited_at_gas_feature_version(self.0.get_gas_feature_version());

        match writeset_payload {
            WriteSetPayload::Direct(change_set) => {
                let write_set = change_set.write_set().clone();
                let events = change_set.events().to_vec();
                VMChangeSet::new(
                    write_set,
                    DeltaChangeSet::empty(),
                    events,
                    &change_set_configs,
                )
            },
            WriteSetPayload::Script { script, execute_as } => {
                let mut tmp_session = self.0.new_session(resolver, session_id, aggregator_enabled);
                let senders = match txn_sender {
                    None => vec![*execute_as],
                    Some(sender) => vec![sender, *execute_as],
                };

                let loaded_func =
                    tmp_session.load_script(script.code(), script.ty_args().to_vec())?;
                let args =
                    verifier::transaction_arg_validation::validate_combine_signer_and_txn_args(
                        &mut tmp_session,
                        senders,
                        convert_txn_args(script.args()),
                        &loaded_func,
                        self.0
                            .get_features()
                            .is_enabled(FeatureFlag::STRUCT_CONSTRUCTORS),
                    )?;

                return_on_failure!(tmp_session.execute_script(
                    script.code(),
                    script.ty_args().to_vec(),
                    args,
                    &mut gas_meter,
                ));
                Ok(tmp_session.finish(&mut (), &change_set_configs)?)
            },
        }
    }

    fn read_writeset(
        &self,
        state_view: &impl StateView,
        write_set: &WriteSet,
    ) -> Result<(), VMStatus> {
        // All Move executions satisfy the read-before-write property. Thus we need to read each
        // access path that the write set is going to update.
        for (state_key, _) in write_set.iter() {
            state_view
                .get_state_value_bytes(state_key)
                .map_err(|_| VMStatus::Error(StatusCode::STORAGE_ERROR, None))?;
        }
        Ok(())
    }

    fn validate_waypoint_change_set(
        change_set: &VMChangeSet,
        log_context: &AdapterLogSchema,
    ) -> Result<(), VMStatus> {
        let has_new_block_event = change_set
            .events()
            .iter()
            .any(|e| *e.key() == new_block_event_key());
        let has_new_epoch_event = change_set
            .events()
            .iter()
            .any(|e| *e.key() == new_epoch_event_key());
        if has_new_block_event && has_new_epoch_event {
            Ok(())
        } else {
            error!(
                *log_context,
                "[aptos_vm] waypoint txn needs to emit new epoch and block"
            );
            Err(VMStatus::Error(StatusCode::INVALID_WRITE_SET, None))
        }
    }

    pub(crate) fn process_waypoint_change_set(
        &self,
        resolver: &impl MoveResolverExt,
        writeset_payload: WriteSetPayload,
        log_context: &AdapterLogSchema,
        aggregator_enabled: bool,
    ) -> Result<(VMStatus, VMOutput), VMStatus> {
        // TODO: user specified genesis id to distinguish different genesis write sets
        let genesis_id = HashValue::zero();
        let change_set = self.execute_writeset(
            resolver,
            &writeset_payload,
            Some(aptos_types::account_config::reserved_vm_address()),
            SessionId::genesis(genesis_id),
            aggregator_enabled,
        )?;

        Self::validate_waypoint_change_set(&change_set, log_context)?;
        self.read_writeset(resolver, change_set.write_set())?;
        SYSTEM_TRANSACTIONS_EXECUTED.inc();

        let output = VMOutput::new(change_set, 0, VMStatus::Executed.into());
        Ok((VMStatus::Executed, output))
    }

    pub(crate) fn process_block_prologue(
        &self,
        resolver: &impl MoveResolverExt,
        block_metadata: BlockMetadata,
        log_context: &AdapterLogSchema,
        aggregator_enabled: bool,
    ) -> Result<(VMStatus, VMOutput), VMStatus> {
        fail_point!("move_adapter::process_block_prologue", |_| {
            Err(VMStatus::Error(
                StatusCode::UNKNOWN_INVARIANT_VIOLATION_ERROR,
                None,
            ))
        });

        let txn_data = TransactionMetadata {
            sender: account_config::reserved_vm_address(),
            max_gas_amount: 0.into(),
            ..Default::default()
        };
        let mut gas_meter = UnmeteredGasMeter;
        let mut session = self.0.new_session(
            resolver,
            SessionId::block_meta(&block_metadata),
            aggregator_enabled,
        );

        let args = serialize_values(&block_metadata.get_prologue_move_args(txn_data.sender));
        session
            .execute_function_bypass_visibility(
                &BLOCK_MODULE,
                BLOCK_PROLOGUE,
                vec![],
                args,
                &mut gas_meter,
            )
            .map(|_return_vals| ())
            .or_else(|e| {
                expect_only_successful_execution(e, BLOCK_PROLOGUE.as_str(), log_context)
            })?;
        SYSTEM_TRANSACTIONS_EXECUTED.inc();

        let output = get_transaction_output(
            &mut (),
            session,
            0.into(),
            &txn_data,
            ExecutionStatus::Success,
            &self
                .0
                .get_storage_gas_parameters(log_context)?
                .change_set_configs,
        )?;
        Ok((VMStatus::Executed, output))
    }

    /// Executes a SignedTransaction without performing signature verification.
    pub fn simulate_signed_transaction(
        txn: &SignedTransaction,
        state_view: &impl StateView,
        aggregator_enabled: bool,
    ) -> (VMStatus, TransactionOutput) {
        let vm = AptosVM::new(state_view);
        let simulation_vm = AptosSimulationVM(vm);
        let log_context = AdapterLogSchema::new(state_view.id(), 0);

        // Try to simulate with aggregator enabled.
        let (vm_status, vm_output) = simulation_vm.simulate_signed_transaction(
            &simulation_vm.0.as_move_resolver(state_view),
            txn,
            &log_context,
            aggregator_enabled,
        );

        // Because simulation returns a VMOutput, it has both writes and deltas
        // produced by the transaction. Conversion to TransactionOutput materializes
        // deltas and merges them with the write set, and can fail (e.g. applying
        // a delta led to integer overflow). It is important to catch the failing
        // case and re-simulate the transaction without an aggregator, in order to
        // obtain the precise location of abort and gas used.
        match vm_output.into_transaction_output(state_view) {
            Ok(output) => (vm_status, output),
            Err(_) => {
                // Conversion to TransactionOutput failed, re-simulate without aggregators.
                let (vm_status, vm_output) = simulation_vm.simulate_signed_transaction(
                    &simulation_vm.0.as_move_resolver(state_view),
                    txn,
                    &log_context,
                    aggregator_enabled,
                );

                // Make sure to return the right types. Note that here conversion
                // never fails because delta change set is empty.
                (
                    vm_status,
                    vm_output.into_transaction_output(state_view).expect(
                        "Conversion to TransactionOutput without aggregator always succeeds.",
                    ),
                )
            },
        }
    }

    pub fn execute_view_function(
        state_view: &impl StateView,
        module_id: ModuleId,
        func_name: Identifier,
        type_args: Vec<TypeTag>,
        arguments: Vec<Vec<u8>>,
        gas_budget: u64,
    ) -> Result<Vec<Vec<u8>>> {
        let vm = AptosVM::new(state_view);
        let log_context = AdapterLogSchema::new(state_view.id(), 0);
        let mut gas_meter = StandardGasMeter::new(
            vm.0.get_gas_feature_version(),
            vm.0.get_gas_parameters(&log_context)?.clone(),
            vm.0.get_storage_gas_parameters(&log_context)?.clone(),
            gas_budget,
        );
        let resolver = vm.as_move_resolver(state_view);
        let mut session = vm.new_session(&resolver, SessionId::Void, true);

        let func_inst = session.load_function(&module_id, &func_name, &type_args)?;
        let metadata = vm.0.extract_module_metadata(&module_id);
        let arguments = verifier::view_function::validate_view_function(
            &mut session,
            arguments,
            func_name.as_ident_str(),
            &func_inst,
            metadata.as_ref(),
            vm.0.get_features()
                .is_enabled(FeatureFlag::STRUCT_CONSTRUCTORS),
        )?;

        Ok(session
            .execute_function_bypass_visibility(
                &module_id,
                func_name.as_ident_str(),
                type_args,
                arguments,
                &mut gas_meter,
            )
            .map_err(|err| anyhow!("Failed to execute function: {:?}", err))?
            .return_values
            .into_iter()
            .map(|(bytes, _ty)| bytes)
            .collect::<Vec<_>>())
    }

    fn run_prologue_with_payload(
        &self,
        session: &mut SessionExt,
        resolver: &impl MoveResolverExt,
        payload: &TransactionPayload,
        txn_data: &TransactionMetadata,
        log_context: &AdapterLogSchema,
        // Whether the prologue is run as part of tx simulation.
        is_simulation: bool,
    ) -> Result<(), VMStatus> {
        match payload {
            TransactionPayload::Script(_) => {
                self.0.check_gas(resolver, txn_data, log_context)?;
                self.0.run_script_prologue(session, txn_data, log_context)
            },
            TransactionPayload::EntryFunction(_) => {
                // NOTE: Script and EntryFunction shares the same prologue
                self.0.check_gas(resolver, txn_data, log_context)?;
                self.0.run_script_prologue(session, txn_data, log_context)
            },
            TransactionPayload::Multisig(multisig_payload) => {
                self.0.check_gas(resolver, txn_data, log_context)?;
                // Still run script prologue for multisig transaction to ensure the same tx
                // validations are still run for this multisig execution tx, which is submitted by
                // one of the owners.
                self.0.run_script_prologue(session, txn_data, log_context)?;
                // Skip validation if this is part of tx simulation.
                // This allows simulating multisig txs without having to first create the multisig
                // tx.
                if !is_simulation {
                    self.0
                        .run_multisig_prologue(session, txn_data, multisig_payload, log_context)
                } else {
                    Ok(())
                }
            },

            // Deprecated. Will be removed in the future.
            TransactionPayload::ModuleBundle(_module) => {
                if MODULE_BUNDLE_DISALLOWED.load(Ordering::Relaxed) {
                    return Err(VMStatus::Error(StatusCode::FEATURE_UNDER_GATING, None));
                }
                self.0.check_gas(resolver, txn_data, log_context)?;
                self.0.run_module_prologue(session, txn_data, log_context)
            },
        }
    }
}

// Executor external API
impl VMExecutor for AptosVM {
    /// Execute a block of `transactions`. The output vector will have the exact same length as the
    /// input vector. The discarded transactions will be marked as `TransactionStatus::Discard` and
    /// have an empty `WriteSet`. Also `state_view` is immutable, and does not have interior
    /// mutability. Writes to be applied to the data view are encoded in the write set part of a
    /// transaction output.
    fn execute_block(
        transactions: Vec<Transaction>,
        state_view: &(impl StateView + Sync),
        maybe_block_gas_limit: Option<u64>,
    ) -> Result<Vec<TransactionOutput>, VMStatus> {
        fail_point!("move_adapter::execute_block", |_| {
            Err(VMStatus::Error(
                StatusCode::UNKNOWN_INVARIANT_VIOLATION_ERROR,
                None,
            ))
        });
        let log_context = AdapterLogSchema::new(state_view.id(), 0);
        info!(
            log_context,
            "Executing block, transaction count: {}",
            transactions.len()
        );

        let count = transactions.len();
        let ret = BlockAptosVM::execute_block(
            Arc::clone(&RAYON_EXEC_POOL),
            transactions,
            state_view,
            Self::get_concurrency_level(),
            maybe_block_gas_limit,
        );
        if ret.is_ok() {
            // Record the histogram count for transactions per block.
            BLOCK_TRANSACTION_COUNT.observe(count as f64);
        }
        ret
    }

    fn execute_block_sharded<S: StateView + Sync + Send + 'static>(
        sharded_block_executor: &ShardedBlockExecutor<S>,
        transactions: Vec<Transaction>,
        state_view: Arc<S>,
        maybe_block_gas_limit: Option<u64>,
    ) -> Result<Vec<TransactionOutput>, VMStatus> {
        let log_context = AdapterLogSchema::new(state_view.id(), 0);
        info!(
            log_context,
            "Executing block, transaction count: {}",
            transactions.len()
        );

        let count = transactions.len();
        let ret = sharded_block_executor.execute_block(
            state_view,
            transactions,
            AptosVM::get_concurrency_level(),
            maybe_block_gas_limit,
        );
        if ret.is_ok() {
            // Record the histogram count for transactions per block.
            BLOCK_TRANSACTION_COUNT.observe(count as f64);
        }
        ret
    }
}

// VMValidator external API
impl VMValidator for AptosVM {
    /// Determine if a transaction is valid. Will return `None` if the transaction is accepted,
    /// `Some(Err)` if the VM rejects it, with `Err` as an error code. Verification performs the
    /// following steps:
    /// 1. The signature on the `SignedTransaction` matches the public key included in the
    ///    transaction
    /// 2. The script to be executed is under given specific configuration.
    /// 3. Invokes `Account.prologue`, which checks properties such as the transaction has the
    /// right sequence number and the sender has enough balance to pay for the gas.
    /// For transaction validation, we only run prologue and therefore we always
    /// disable aggregators to make the validation happen in a straightforward way.
    /// TBD:
    /// 1. Transaction arguments matches the main function's type signature.
    ///    We don't check this item for now and would execute the check at execution time.
    fn validate_transaction(
        &self,
        transaction: SignedTransaction,
        state_view: &impl StateView,
    ) -> VMValidatorResult {
        let _timer = TXN_VALIDATION_SECONDS.start_timer();
        let log_context = AdapterLogSchema::new(state_view.id(), 0);
        let txn = match Self::check_signature(transaction) {
            Ok(t) => t,
            _ => {
                return VMValidatorResult::error(StatusCode::INVALID_SIGNATURE);
            },
        };

<<<<<<< HEAD
        let resolver = &state_view.as_move_resolver();
        let mut session = self.0.new_session(resolver, SessionId::txn(&txn), false);
=======
        let resolver = self.as_move_resolver(state_view);
        let mut session = self.0.new_session(&resolver, SessionId::txn(&txn), true);
>>>>>>> 09359aa9
        let validation_result = self.validate_signature_checked_transaction(
            &mut session,
            &resolver,
            &txn,
            true,
            &log_context,
        );

        // Increment the counter for transactions verified.
        let (counter_label, result) = match validation_result {
            Ok(_) => (
                "success",
                VMValidatorResult::new(None, txn.gas_unit_price()),
            ),
            Err(err) => (
                "failure",
                VMValidatorResult::new(Some(err.status_code()), 0),
            ),
        };

        TRANSACTIONS_VALIDATED
            .with_label_values(&[counter_label])
            .inc();

        result
    }
}

impl VMAdapter for AptosVM {
    fn new_session<'r>(
        &self,
        resolver: &'r impl MoveResolverExt,
        session_id: SessionId,
        aggregator_enabled: bool,
    ) -> SessionExt<'r, '_> {
        self.0.new_session(resolver, session_id, aggregator_enabled)
    }

    fn check_signature(txn: SignedTransaction) -> Result<SignatureCheckedTransaction> {
        txn.check_signature()
    }

    fn check_transaction_format(&self, txn: &SignedTransaction) -> Result<(), VMStatus> {
        if txn.contains_duplicate_signers() {
            return Err(VMStatus::Error(
                StatusCode::SIGNERS_CONTAIN_DUPLICATES,
                None,
            ));
        }

        Ok(())
    }

    fn run_prologue(
        &self,
        session: &mut SessionExt,
        resolver: &impl MoveResolverExt,
        transaction: &SignatureCheckedTransaction,
        log_context: &AdapterLogSchema,
    ) -> Result<(), VMStatus> {
        let txn_data = TransactionMetadata::new(transaction);
        self.run_prologue_with_payload(
            session,
            resolver,
            transaction.payload(),
            &txn_data,
            log_context,
            false,
        )
    }

    fn should_restart_execution(vm_output: &VMOutput) -> bool {
        let new_epoch_event_key = aptos_types::on_chain_config::new_epoch_event_key();
        vm_output
            .events()
            .iter()
            .any(|event| *event.key() == new_epoch_event_key)
    }

    fn execute_single_transaction(
        &self,
        txn: &PreprocessedTransaction,
        resolver: &impl MoveResolverExt,
        log_context: &AdapterLogSchema,
        aggregator_enabled: bool,
    ) -> Result<(VMStatus, VMOutput, Option<String>), VMStatus> {
        Ok(match txn {
            PreprocessedTransaction::BlockMetadata(block_metadata) => {
                fail_point!("aptos_vm::execution::block_metadata");
                let (vm_status, output) = self.process_block_prologue(
                    resolver,
                    block_metadata.clone(),
                    log_context,
                    aggregator_enabled,
                )?;
                (vm_status, output, Some("block_prologue".to_string()))
            },
            PreprocessedTransaction::WaypointWriteSet(write_set_payload) => {
                let (vm_status, output) = self.process_waypoint_change_set(
                    resolver,
                    write_set_payload.clone(),
                    log_context,
                    aggregator_enabled,
                )?;
                (vm_status, output, Some("waypoint_write_set".to_string()))
            },
            PreprocessedTransaction::UserTransaction(txn) => {
                fail_point!("aptos_vm::execution::user_transaction");
                let sender = txn.sender().to_string();
                let _timer = TXN_TOTAL_SECONDS.start_timer();
                let (vm_status, output) =
                    self.execute_user_transaction(resolver, txn, log_context, aggregator_enabled);

                if let StatusType::InvariantViolation = vm_status.status_type() {
                    // Only log down the non-storage error case as storage error can be resulted from speculative execution.
                    if vm_status.status_code() != StatusCode::STORAGE_ERROR {
                        error!(
                            *log_context,
                            "[aptos_vm] Transaction breaking invariant violation. txn: {:?}, status: {:?}",
                            bcs::to_bytes::<SignedTransaction>(&**txn),
                            vm_status,
                        );
                        TRANSACTIONS_INVARIANT_VIOLATION.inc();
                    }
                }

                // Increment the counter for user transactions executed.
                let counter_label = match output.status() {
                    TransactionStatus::Keep(_) => Some("success"),
                    TransactionStatus::Discard(_) => Some("discarded"),
                    TransactionStatus::Retry => None,
                };
                if let Some(label) = counter_label {
                    USER_TRANSACTIONS_EXECUTED.with_label_values(&[label]).inc();
                }
                // If aggregators are not enabled, then delta change set should be empty.
                assert!(aggregator_enabled || output.delta_change_set().is_empty());
                (vm_status, output, Some(sender))
            },
            PreprocessedTransaction::InvalidSignature => {
                let (vm_status, output) =
                    discard_error_vm_status(VMStatus::Error(StatusCode::INVALID_SIGNATURE, None));
                (vm_status, output, None)
            },
            PreprocessedTransaction::StateCheckpoint => {
                let status = TransactionStatus::Keep(ExecutionStatus::Success);
                let output = VMOutput::empty_with_status(status);
                (VMStatus::Executed, output, Some("state_checkpoint".into()))
            },
        })
    }

    fn execute_single_transaction_sequential(
        &self,
        txn: &PreprocessedTransaction,
        view: &impl StateView,
        log_context: &AdapterLogSchema,
    ) -> Result<(VMStatus, VMOutput, Option<String>), VMStatus> {
        match self.execute_single_transaction(txn, &view.as_move_resolver(), log_context, true) {
            Ok((vm_status, vm_output, sender)) => match vm_output.try_materialize(view) {
                Ok(vm_output) => {
                    return Ok((vm_status, vm_output, sender));
                },
                Err(vm_status) => {
                    if matches!(vm_status, VMStatus::MoveAbort(_, code) if code == EADD_OVERFLOW || code == ESUB_UNDERFLOW)
                    {
                        return Err(vm_status);
                    }
                },
            },
            Err(vm_status) => {
                if matches!(vm_status, VMStatus::MoveAbort(_, code) if code == EADD_OVERFLOW || code == ESUB_UNDERFLOW)
                {
                    return Err(vm_status);
                }
            },
        }
        self.execute_single_transaction(txn, &view.as_move_resolver(), log_context, false)
    }
}

impl AsRef<AptosVMImpl> for AptosVM {
    fn as_ref(&self) -> &AptosVMImpl {
        &self.0
    }
}

impl AsMut<AptosVMImpl> for AptosVM {
    fn as_mut(&mut self) -> &mut AptosVMImpl {
        &mut self.0
    }
}

impl AptosSimulationVM {
    fn validate_simulated_transaction(
        &self,
        session: &mut SessionExt,
        resolver: &impl MoveResolverExt,
        transaction: &SignedTransaction,
        txn_data: &TransactionMetadata,
        log_context: &AdapterLogSchema,
    ) -> Result<(), VMStatus> {
        self.0.check_transaction_format(transaction)?;
        self.0.run_prologue_with_payload(
            session,
            resolver,
            transaction.payload(),
            txn_data,
            log_context,
            true,
        )
    }

    fn simulate_signed_transaction(
        &self,
        resolver: &impl MoveResolverExt,
        txn: &SignedTransaction,
        log_context: &AdapterLogSchema,
        aggregator_enabled: bool,
    ) -> (VMStatus, VMOutput) {
        // simulation transactions should not carry valid signatures, otherwise malicious fullnodes
        // may execute them without user's explicit permission.
        if txn.signature_is_valid() {
            return discard_error_vm_status(VMStatus::Error(StatusCode::INVALID_SIGNATURE, None));
        }

        // Revalidate the transaction.
        let txn_data = TransactionMetadata::new(txn);
        let mut session =
            self.0
                .new_session(resolver, SessionId::txn_meta(&txn_data), aggregator_enabled);
        if let Err(err) =
            self.validate_simulated_transaction(&mut session, resolver, txn, &txn_data, log_context)
        {
            return discard_error_vm_status(err);
        };

        let gas_params = match self.0 .0.get_gas_parameters(log_context) {
            Err(err) => return discard_error_vm_status(err),
            Ok(s) => s,
        };
        let storage_gas_params = match self.0 .0.get_storage_gas_parameters(log_context) {
            Err(err) => return discard_error_vm_status(err),
            Ok(s) => s,
        };

        let mut gas_meter = StandardGasMeter::new(
            self.0 .0.get_gas_feature_version(),
            gas_params.clone(),
            storage_gas_params.clone(),
            txn_data.max_gas_amount(),
        );

        let mut new_published_modules_loaded = false;
        let result = match txn.payload() {
            payload @ TransactionPayload::Script(_)
            | payload @ TransactionPayload::EntryFunction(_) => {
                self.0.execute_script_or_entry_function(
                    resolver,
                    session,
                    &mut gas_meter,
                    &txn_data,
                    payload,
                    log_context,
                    &mut new_published_modules_loaded,
                    &storage_gas_params.change_set_configs,
                    aggregator_enabled,
                )
            },
            TransactionPayload::Multisig(multisig) => {
                if let Some(payload) = multisig.transaction_payload.clone() {
                    match payload {
                        MultisigTransactionPayload::EntryFunction(entry_function) => {
                            aptos_try!({
                                return_on_failure!(self.0.execute_multisig_entry_function(
                                    &mut session,
                                    &mut gas_meter,
                                    multisig.multisig_address,
                                    &entry_function,
                                    &mut new_published_modules_loaded,
                                ));
                                // TODO: Deduplicate this against execute_multisig_transaction
                                // A bit tricky since we need to skip success/failure cleanups,
                                // which is in the middle. Introducing a boolean would make the code
                                // messier.
                                let respawned_session =
                                    self.0.charge_change_set_and_respawn_session(
                                        session,
                                        resolver,
                                        &mut gas_meter,
                                        &storage_gas_params.change_set_configs,
                                        &txn_data,
                                        aggregator_enabled,
                                    )?;

                                self.0.success_transaction_cleanup(
                                    respawned_session,
                                    &mut gas_meter,
                                    &txn_data,
                                    log_context,
                                    &storage_gas_params.change_set_configs,
                                )
                            })
                        },
                    }
                } else {
                    Err(VMStatus::Error(StatusCode::MISSING_DATA, None))
                }
            },

            // Deprecated. Will be removed in the future.
            TransactionPayload::ModuleBundle(m) => self.0.execute_modules(
                resolver,
                session,
                &mut gas_meter,
                &txn_data,
                m,
                log_context,
                &mut new_published_modules_loaded,
                &storage_gas_params.change_set_configs,
                aggregator_enabled,
            ),
        };

        match result {
            Ok(output) => output,
            Err(err) => {
                // Invalidate the loader cache in case there was a new module loaded from a module
                // publish request that failed.
                // This ensures the loader cache is flushed later to align storage with the cache.
                // None of the modules in the bundle will be committed to storage,
                // but some of them may have ended up in the cache.
                if new_published_modules_loaded {
                    self.0 .0.mark_loader_cache_as_invalid();
                };
                let txn_status = TransactionStatus::from_vm_status(
                    err.clone(),
                    self.0
                         .0
                        .get_features()
                        .is_enabled(FeatureFlag::CHARGE_INVARIANT_VIOLATION),
                );
                if txn_status.is_discarded() {
                    discard_error_vm_status(err)
                } else {
                    let (vm_status, output) = self.0.failed_transaction_cleanup_and_keep_vm_status(
                        err,
                        &mut gas_meter,
                        &txn_data,
                        resolver,
                        log_context,
                        &storage_gas_params.change_set_configs,
                        false,
                    );
                    (vm_status, output)
                }
            },
        }
    }
}<|MERGE_RESOLUTION|>--- conflicted
+++ resolved
@@ -1046,16 +1046,10 @@
             // have been previously cached in the prologue.
             //
             // TODO(Gas): Do this in a better way in the future, perhaps without forcing the data cache to be flushed.
-<<<<<<< HEAD
-            session = self
-                .0
-                .new_session(resolver, SessionId::txn(txn), aggregator_enabled);
-=======
             // By releasing resource group cache, we start with a fresh slate for resource group
             // cost accounting.
             resolver.release_resource_group_cache();
-            session = self.0.new_session(resolver, SessionId::txn(txn), true);
->>>>>>> 09359aa9
+            session = self.0.new_session(resolver, SessionId::txn(txn), aggregator_enabled);
         }
 
         let storage_gas_params = unwrap_or_discard!(self.0.get_storage_gas_parameters(log_context));
@@ -1617,13 +1611,8 @@
             },
         };
 
-<<<<<<< HEAD
-        let resolver = &state_view.as_move_resolver();
-        let mut session = self.0.new_session(resolver, SessionId::txn(&txn), false);
-=======
         let resolver = self.as_move_resolver(state_view);
-        let mut session = self.0.new_session(&resolver, SessionId::txn(&txn), true);
->>>>>>> 09359aa9
+        let mut session = self.0.new_session(&resolver, SessionId::txn(&txn), false);
         let validation_result = self.validate_signature_checked_transaction(
             &mut session,
             &resolver,
